--- conflicted
+++ resolved
@@ -113,11 +113,8 @@
 - add file callback struct to _fluid_sfloader_t and expose new_fluid_defsfloader() to enable soundfont loading from memory ( see fluid_sfload_mem.c )
 - add seek support to midi-player, see fluid_player_seek()
 - expose functions to manipulate the ladspa effects unit (see ladspa.h)
-<<<<<<< HEAD
+- add support for text and lyrics midi events, see fluid_midi_event_set_lyrics() and fluid_midi_event_set_text()
 - add 24 bit sample support, see _fluid_sample_t::data24
-=======
-- add support for text and lyrics midi events, see fluid_midi_event_set_lyrics() and fluid_midi_event_set_text()
->>>>>>> 15a2cc79
 
 \section NewIn1_1_9 Whats new in 1.1.9?
 
