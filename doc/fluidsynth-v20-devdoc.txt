/*! 
\mainpage FluidSynth 2.0 Developer Documentation 
\author Peter Hanappe
\author Conrad Berhörster
\author Antoine Schmitt
\author Pedro López-Cabanillas
\author Josh Green
\author David Henningsson
\author Tom Moebert
\author Copyright &copy; 2003-2019 Peter Hanappe, Conrad Berhörster, Antoine Schmitt, Pedro López-Cabanillas, Josh Green, David Henningsson, Tom Moebert
\version Revision 2.1.0RC1
\date 2019-10-23

All the source code examples in this document are in the public domain; you can use them as you please. This document is licensed under the Creative Commons Attribution-Share Alike 3.0 Unported License. To view a copy of this license, visit http://creativecommons.org/licenses/by-sa/3.0/ . The FluidSynth library is distributed under the GNU Lesser General Public License. A copy of the GNU Lesser General Public License is contained in the FluidSynth package; if not, visit http://www.gnu.org/licenses/old-licenses/lgpl-2.1.txt or write to the Free Software Foundation, Inc., 51 Franklin Street, Fifth Floor, Boston, MA 02110-1301 USA.

\section Abstract

<a href="http://www.fluidsynth.org">FluidSynth</a> is a software synthesizer based on the <a href="http://en.wikipedia.org/wiki/SoundFont">SoundFont 2</a> specifications. The synthesizer is available as a shared object that can easily be reused in any application that wants to use wave-table synthesis. This document explains the basic usage of FluidSynth. Some of the more advanced features are not yet discussed but will be added in future versions.

\section Contents Table of Contents

- \ref Disclaimer
- \ref Introduction
<<<<<<< HEAD
- \ref NewIn2_1_0
=======
- \ref NewIn2_0_8
>>>>>>> 56a45075
- \ref NewIn2_0_7
- \ref NewIn2_0_6
- \ref NewIn2_0_5
- \ref NewIn2_0_3
- \ref NewIn2_0_2
- \ref NewIn2_0_0
- \ref CreatingSettings 
- \ref CreatingSynth 
- \ref CreatingAudioDriver 
- \ref UsingSynth 
- \ref LoadingSoundfonts 
- \ref SendingMIDI
- \ref RealtimeMIDI
- \ref MIDIPlayer
- \ref FileRenderer
- \ref MIDIPlayerMem
- \ref MIDIRouter 
- \ref Sequencer
- \ref Shell
- \ref Multi-channel
- \ref Advanced 

\section Disclaimer

This documentation may be partly incomplete. As always, the source code is the final reference.

SoundFont(R) is a registered trademark of E-mu Systems, Inc.

\section Introduction

What is FluidSynth?

- FluidSynth is a software synthesizer based on the SoundFont 2 specifications. The synthesizer is available as a shared object (a concept also named Dynamic Linking Library, or DLL) that can be easily reused in any application for wave-table synthesis. This document explains the basic usage of FluidSynth.

- FluidSynth provides a Command Line Interface program ready to be used from the console terminal, offering most of the library functionalities to end users, among them the ability of render and play Standard MIDI Files, receive real-time MIDI events from external hardware ports and other applications, perform advanced routing of such events, enabling at the same time a local shell as well as a remote server commands interface.

- FluidSynth is an API (Application Programming Interface) relieving programmers from a lot of details of reading SoundFont and MIDI events and files, and sending the digital audio output to a Sound Card. These tasks can be accomplished using a small set of functions. This document explains most of the API functions and gives short examples about them.

- FluidSynth uses instrument samples contained in standard SF2 (SoundFont 2) files, having a file structure based on the RIFF format. The specification can be obtained here: http://connect.creativelabs.com/developer/SoundFont/Forms/AllItems.aspx but most users don't need to know any details of the format.

- FluidSynth can easily be embedded in an application. It has a main header file, fluidsynth.h, and one dynamically linkable library. FluidSynth runs on Linux, Mac OS X, and the Windows platforms, and support for OS/2 and OpenSolaris is experimental. It has audio and midi drivers for all mentioned platforms but you can use it with your own drivers if your application already handles MIDI and audio input/output. This document explains the basic usage of FluidSynth and provides examples that you can reuse. 

- FluidSynth is open source, in active development. For more details, take a look at http://www.fluidsynth.org

<<<<<<< HEAD
\section NewIn2_1_0 Whats new in 2.1.0?

- fluid_sample_set_sound_data() caused broken sound when copying sample data
- smallest allowed chorus speed is now 0.1 Hz (previously 0.29 Hz)
- the following audio drivers were added:
  - opensles
  - oboe
  - sdl2
  - waveout
=======
\section NewIn2_0_8 Whats new in 2.0.8?

- fluid_sample_set_sound_data() caused broken sound when copying sample data
>>>>>>> 56a45075

\section NewIn2_0_7 Whats new in 2.0.7?

- fluid_free() has been added to allow proper deallocation by programming languages other than C/C++

\section NewIn2_0_6 Whats new in 2.0.6?

- the MIDI player did not emit any audio when calling fluid_player_play() after fluid_player_stop()

\section NewIn2_0_5 Whats new in 2.0.5?

- fluid_synth_process() omitted audio samples when called with arbitrary sample counts that were not a multiple of fluid_synth_get_internal_bufsize()
- fluid_synth_sfunload() was not releasing sample buffers of SoundFont3 files if <a href="fluidsettings.xml#synth.dynamic-sample-loading">"synth.dynamic-sample-loading"</a> was set to FALSE

\section NewIn2_0_3 Whats new in 2.0.3?

- fix incorrect behaviour of fluid_sample_set_sound_data()
- add missing getters for midi events:
  - fluid_midi_event_get_text()
  - fluid_midi_event_get_lyrics()

\section NewIn2_0_2 Whats new in 2.0.2?

- fluid_synth_error() has been deprecated, use fluid_set_log_function() to interfere log messages

\section NewIn2_0_0 Whats new in 2.0.0?

FluidSynths major version was bumped. The API was reworked, deprecated functions were removed.

<strong><span style="color:red">Important changes that may not result in a compilation error but may cause your app to misbehave:</span></strong>

- all public \c fluid_settings_* functions that return an integer which is not meant to be interpreted as bool consistently return either FLUID_OK or FLUID_FAILED
- fluid_settings_setstr() cannot be used to set integer (toggle) settings with "yes" or "no" values anymore. Use fluid_settings_setint() instead, for example: <br /><code>fluid_settings_setint(settings, "synth.reverb.active", 0)</code> instead of <code>fluid_settings_setstr(settings, "synth.reverb.active", "no")</code>
- explicit client unregistering is required for fluid_sequencer_register_client() and fluid_sequencer_register_fluidsynth()
- all public functions consistently receive signed integers for soundfont ids, bank and program numbers
- use unique device names for the "audio.portaudio.device" setting
- fluid_synth_process() received a new more flexible implementation, but now requires zeroed-out sample buffers

<strong>Other changes in FluidSynth 2.0.0 concerning developers:</strong>

- all public \c delete_* functions return void and are safe when called with NULL
- the shell command handler was decoupled internally, as a consequence the param list of new_fluid_server() and new_fluid_cmd_handler() was adapted
- \c fluid_settings_set* functions no longer silently register unknown settings but return an error instead
- reverb: roomsize is now limited to an upper threshold of 1.0 to avoid exponential volume increase
- rename \c fluid_mod_new() and \c fluid_mod_delete() to match naming conventions: new_fluid_mod() and delete_fluid_mod()
- rename chorus getters to match naming conventions: fluid_synth_get_chorus_speed() and fluid_synth_get_chorus_depth()
- fluid_synth_remove_sfont() returns FLUID_OK or FLUID_FAILED
- introduce a separate data type for sequencer client IDs: #fluid_seq_id_t
- fluid_get_userconf() has been implemented for Windows

<strong>New Features and API additions:</strong>

- add <a href="fluidsettings.xml#midi.autoconnect">"midi.autoconnect"</a> a setting for automatically connecting fluidsynth to available MIDI input ports
- add <a href="fluidsettings.xml#synth.overflow.important">"synth.overflow.important"</a> and <a href="fluidsettings.xml#synth.overflow.important-channels">"synth.overflow.important-channels"</a> settings to take midi channels during overflow calculation into account that are considered to be "important"
- add <a href="fluidsettings.xml#synth.dynamic-sample-loading">"synth.dynamic-sample-loading"</a> a setting for enabling on demand sample loading
- add support for polyphonic key pressure events, see fluid_event_key_pressure() and fluid_synth_key_pressure()
- add fluid_synth_add_default_mod() and fluid_synth_remove_default_mod() for manipulating default modulators
- add individual reverb setters: fluid_synth_set_reverb_roomsize(), fluid_synth_set_reverb_damp(), fluid_synth_set_reverb_width(), fluid_synth_set_reverb_level()
- add individual chorus setters: fluid_synth_set_chorus_nr(), fluid_synth_set_chorus_level(), fluid_synth_set_chorus_speed(), fluid_synth_set_chorus_depth(), fluid_synth_set_chorus_type()
- add realtime settings for <a href="fluidsettings.xml#synth.reverb.damp">reverb</a> and <a href="fluidsettings.xml#synth.chorus.depth">chorus</a> parameters
- add seek support to midi-player, see fluid_player_seek()
- expose functions to manipulate the ladspa effects unit (see ladspa.h)
- add support for text and lyrics midi events, see fluid_midi_event_set_lyrics() and fluid_midi_event_set_text()
- complete rewrite of the soundfont loader API, see sfont.h
  - support for 24 bit audio samples, see fluid_sample_set_sound_data()
  - expose new_fluid_defsfloader() to support loading soundfonts from memory, see fluid_sfloader_set_callbacks() and <a href="fluidsynth_sfload_mem_8c-example.html">fluidsynth_sfload_mem.c</a>
  - remove these structs from the public API and provide proper getter and setter functions instead:
    - struct _fluid_sfloader_t
    - struct _fluid_sample_t
    - struct _fluid_sfont_t
    - struct _fluid_preset_t
- add an additional general-purpose IIR filter, see fluid_synth_set_custom_filter()
- add a custom sinusoidal modulator mapping function, see #FLUID_MOD_SIN
- implement polymono support according to MIDI specs:
  - add basic channel support, see fluid_synth_reset_basic_channel(), fluid_synth_set_basic_channel(), fluid_synth_get_basic_channel()
  - implement MIDI modes Omni On, Omni Off, Poly, Mono, see #fluid_basic_channel_modes
  - implement portamento control, see fluid_synth_set_portamento_mode(), fluid_synth_get_portamento_mode()
  - implement legato control, see fluid_synth_set_legato_mode(), fluid_synth_get_legato_mode()
  - implement breath control, see fluid_synth_set_breath_mode(), fluid_synth_get_breath_mode()

<strong>API cleanups:</strong>
  
- the ramsfont has been removed, because it is unmaintained and believed to be unused; please get in touch with the mailing list if you still need it
- remove deprecated fluid_synth_get_channel_info() in favour of fluid_synth_get_program() and fluid_synth_get_channel_preset()
- remove deprecated fluid_settings_getstr()
- remove deprecated fluid_synth_set_midi_router(), instead supply the midi-router instance when creating a command handler with new_fluid_cmd_handler()
- remove deprecated fluid_get_hinstance() and fluid_set_hinstance() (dsound driver now uses the desktop window)
- remove deprecated fluid_synth_create_key_tuning(), use fluid_synth_activate_key_tuning(synth, bank, prog, name, pitch, FALSE) instead
- remove deprecated fluid_synth_create_octave_tuning(), use fluid_synth_activate_octave_tuning(synth, bank, prog, name, pitch, FALSE) instead
- remove deprecated fluid_synth_select_tuning(), use fluid_synth_activate_tuning(synth, chan, bank, prog, FALSE) instead
- remove deprecated fluid_synth_reset_tuning(), use fluid_synth_deactivate_tuning(synth, chan, FALSE) instead
- remove deprecated FLUID_HINT_INTEGER
- remove deprecated fluid_synth_set_gen2() as there doesn't seem to be a use case for absolute generator values
- remove deprecated "synth.parallel-render" setting
- remove obsolete "audio.[out|in]put-channels" settings
- remove unimplemented "synth.dump" setting
- remove fluid_cmd_handler_register() and fluid_cmd_handler_unregister() from public API, as they seem to be unused downstream
- remove misspelled FLUID_SEQ_PITCHWHHELSENS macro
- remove struct _fluid_mod_t from public API, use the getters and setters of mod.h instead
- remove struct _fluid_gen_t, fluid_gen_set_default_values() and enum fluid_gen_flags from public API
- remove macros fluid_sfont_get_id() and fluid_sample_refcount() from public API
- remove FLUID_NUM_MOD macro from public API
- remove the following deprecated enum values from public API:
  - GEN_LAST
  - LAST_LOG_LEVEL
  - FLUID_SEQ_LASTEVENT
  - FLUID_MIDI_ROUTER_RULE_COUNT


\section CreatingSettings Creating and changing the settings

Before you can use the synthesizer, you have to create a settings object. The settings objects is used by many components of the FluidSynth library. It gives a unified API to set the parameters of the audio drivers, the midi drivers, the synthesizer, and so forth. A number of default settings are defined by the current implementation.

All settings have a name that follows the "dotted-name" notation. For example, "synth.polyphony" refers to the number of voices (polyphony) allocated by the synthesizer. The settings also have a type. There are currently three types: strings, numbers (double floats), and integers. You can change the values of a setting using the fluid_settings_setstr(), fluid_settings_setnum(), and fluid_settings_setint() functions. For example: 

\code
#include <fluidsynth.h>

int main(int argc, char** argv) 
{
    fluid_settings_t* settings = new_fluid_settings();
    fluid_settings_setint(settings, "synth.polyphony", 128);
    /* ... */
    delete_fluid_settings(settings);
    return 0;
}
\endcode

The API contains the functions to query the type, the current value, the default value, the range and the "hints" of a setting. The range is the minimum and maximum value of the setting. The hints gives additional information about a setting. For example, whether a string represents a filename. Or whether a number should be interpreted on on a logarithmic scale. Check the settings.h API documentation for a description of all functions. 

\section CreatingSynth Creating the synthesizer

To create the synthesizer, you pass it the settings object, as in the following example: 

\code
#include <fluidsynth.h>

int main(int argc, char** argv) 
{
    fluid_settings_t* settings;
    fluid_synth_t* synth;
    settings = new_fluid_settings();
    synth = new_fluid_synth(settings);

    /* Do useful things here */

    delete_fluid_synth(synth);
    delete_fluid_settings(settings);
    return 0;
}
\endcode

For a full list of available <strong>synthesizer settings</strong>, please refer to <a href="fluidsettings.xml" target="_blank"><b>FluidSettings Documentation</b></a>.



\section CreatingAudioDriver Creating the Audio Driver

The synthesizer itself does not write any audio to the audio output. This allows application developers to manage the audio output themselves if they wish. The next section describes the use of the synthesizer without an audio driver in more detail.

Creating the audio driver is straightforward: set the <code>audio.driver</code> settings and create the driver object. Because the FluidSynth has support for several audio systems, you may want to change which one you want to use. The list below shows the audio systems that are currently supported. It displays the name, as used by the fluidsynth library, and a description. 

- jack: JACK Audio Connection Kit (Linux, Mac OS X, Windows)
- alsa: Advanced Linux Sound Architecture (Linux)
- oss: Open Sound System (Linux, Unix)
- pulseaudio: PulseAudio (Linux, Mac OS X, Windows)
- coreaudio: Apple CoreAudio (Mac OS X)
- dsound: Microsoft DirectSound (Windows)
- portaudio: PortAudio Library (Mac OS 9 & X, Windows, Linux)
- sndman: Apple SoundManager (Mac OS Classic)
- dart: DART sound driver (OS/2)
- opensles: OpenSL ES (Android)
- oboe: Oboe (Android)
- waveout: Microsoft WaveOut, alternative to DirectSound (Windows CE x86, Windows Mobile 2003 for ARMv5, Windows 98 SE, Windows NT 4.0, Windows XP and later)
- file: Driver to output audio to a file
- sdl2*: Simple DirectMedia Layer (Linux, Windows, Mac OS X, iOS, Android, FreeBSD, Haiku, etc.)

The default audio driver depends on the settings with which FluidSynth was compiled. You can get the default driver with fluid_settings_getstr_default(). To get the list of available drivers use the fluid_settings_foreach_option() function. Finally, you can set the driver with fluid_settings_setstr(). In most cases, the default driver should work out of the box. 

Additional options that define the audio quality and latency are "audio.sample-format", "audio.period-size", and "audio.periods". The details are described later. 

You create the audio driver with the new_fluid_audio_driver() function. This function takes the settings and synthesizer object as arguments. For example: 

\code
void init() 
{
    fluid_settings_t* settings;
    fluid_synth_t* synth;
    fluid_audio_driver_t* adriver;
    settings = new_fluid_settings();

    /* Set the synthesizer settings, if necessary */
    synth = new_fluid_synth(settings);

    fluid_settings_setstr(settings, "audio.driver", "jack");
    adriver = new_fluid_audio_driver(settings, synth);
}
\endcode

As soon as the audio driver is created, it will start playing. The audio driver creates a separate thread that uses the synthesizer object to generate the audio.
 
There are a number of general audio driver settings. The audio.driver settings define the audio subsystem that will be used. The audio.periods and audio.period-size settings define the latency and robustness against scheduling delays. There are additional settings for the audio subsystems used. For a full list of available <strong>audio driver settings</strong>, please refer to <a href="fluidsettings.xml" target="_blank"><strong>FluidSettings Documentation</strong></a>.

<strong>*Note:</strong> In order to use sdl2 as audio driver, the application is responsible for initializing SDL (e.g. with SDL_Init()). This must be done <strong>before</strong> the first call to <code>new_fluid_settings()</code>! Also make sure to call SDL_Quit() after all fluidsynth instances have been destroyed.

\section UsingSynth Using the synthesizer without an audio driver

It is possible to use the synthesizer object without creating an audio driver. This is desirable if the application using FluidSynth manages the audio output itself. The synthesizer has several API functions that can be used to obtain the audio output: 

fluid_synth_write_s16() fills two buffers (left and right channel) with samples coded as signed 16 bits (the endian-ness is machine dependent). fluid_synth_write_float() fills a left and right audio buffer with 32 bits floating point samples. The function fluid_synth_process() is the generic interface for synthesizing audio, which is also capable of multi channel audio output.

\section LoadingSoundfonts Loading and managing SoundFonts

Before any sound can be produced, the synthesizer needs a SoundFont.

SoundFonts are loaded with the fluid_synth_sfload() function. The function takes the path to a SoundFont file and a boolean to indicate whether the presets of the MIDI channels should be updated after the SoundFont is loaded. When the boolean value is TRUE, all MIDI channel bank and program numbers will be refreshed, which may cause new instruments to be selected from the newly loaded SoundFont.

The synthesizer can load any number of SoundFonts. The loaded SoundFonts are treated as a stack, where each new loaded SoundFont is placed at the top of the stack. When selecting presets by bank and program numbers, SoundFonts are searched beginning at the top of the stack. In the case where there are presets in different SoundFonts with identical bank and program numbers, the preset from the most recently loaded SoundFont is used. The fluid_synth_program_select() can be used for unambiguously selecting a preset or bank offsets could be applied to each SoundFont with fluid_synth_set_bank_offset(), to try and ensure that each preset has unique bank and program numbers.

The fluid_synth_sfload() function returns the unique identifier of the loaded SoundFont, or -1 in case of an error. This identifier is used in subsequent management functions: fluid_synth_sfunload() removes the SoundFont, fluid_synth_sfreload() reloads the SoundFont. When a SoundFont is reloaded, it retains it's ID and position on the SoundFont stack.

Additional API functions are provided to get the number of loaded SoundFonts and to get a pointer to the SoundFont. 

\section SendingMIDI Sending MIDI Events

Once the synthesizer is up and running and a SoundFont is loaded, most people will want to do something useful with it. Make noise, for example. MIDI messages can be sent using the fluid_synth_noteon(), fluid_synth_noteoff(), fluid_synth_cc(), fluid_synth_pitch_bend(), fluid_synth_pitch_wheel_sens(), and fluid_synth_program_change() functions. For convenience, there's also a fluid_synth_bank_select() function (the bank select message is normally sent using a control change message). 

The following example show a generic graphical button that plays a note when clicked: 

\code
class SoundButton : public SomeButton
{
public:	

    SoundButton() : SomeButton() {
        if (!_synth) {
            initSynth();
        }
    }

    static void initSynth() {
        _settings = new_fluid_settings();
        _synth = new_fluid_synth(_settings);
        _adriver = new_fluid_audio_driver(_settings, _synth);
    }

    /* ... */

    virtual int handleMouseDown(int x, int y) {
        /* Play a note on key 60 with velocity 100 on MIDI channel 0 */
        fluid_synth_noteon(_synth, 0, 60, 100);
    }

    virtual int handleMouseUp(int x, int y) {
        /* Release the note on key 60 */
        fluid_synth_noteoff(_synth, 0, 60);
    }

protected:

    static fluid_settings_t* _settings;
    static fluid_synth_t* _synth;
    static fluid_audio_driver_t* _adriver;
};
\endcode

\section RealtimeMIDI Creating a Real-time MIDI Driver

FluidSynth can process real-time MIDI events received from hardware MIDI ports or other applications. To do so, the client must create a MIDI input driver. It is a very similar process to the creation of the audio driver: you initialize some properties in a settings instance and call the new_fluid_midi_driver() function providing a callback function that will be invoked when a MIDI event is received. The following MIDI drivers are currently supported:

- jack: JACK Audio Connection Kit MIDI driver (Linux, Mac OS X)
- oss: Open Sound System raw MIDI (Linux, Unix)
- alsa_raw: ALSA raw MIDI interface (Linux)
- alsa_seq: ALSA sequencer MIDI interface (Linux)
- winmidi: Microsoft Windows MM System (Windows)
- midishare: MIDI Share (Linux, Mac OS X)
- coremidi: Apple CoreMIDI (Mac OS X)

\code
#include <fluidsynth.h>

int handle_midi_event(void* data, fluid_midi_event_t* event)
{
    printf("event type: %d\n", fluid_midi_event_get_type(event));
}

int main(int argc, char** argv)
{
    fluid_settings_t* settings;
    fluid_midi_driver_t* mdriver;
    settings = new_fluid_settings();
    mdriver = new_fluid_midi_driver(settings, handle_midi_event, NULL);
    /* ... */    
    delete_fluid_midi_driver(mdriver);
    return 0;
}
\endcode

There are a number of general MIDI driver settings. The midi.driver setting
defines the MIDI subsystem that will be used. There are additional settings for
the MIDI subsystems used. For a full list of available <strong>midi driver settings</strong>, please refer to <a href="fluidsettings.xml" target="_blank"><strong>FluidSettings Documentation</strong></a>.



\section MIDIPlayer Loading and Playing a MIDI file

FluidSynth can be used to play MIDI files, using the MIDI File Player interface. It follows a high level implementation, though its implementation is currently incomplete. After initializing the synthesizer, create the player passing the synth instance to new_fluid_player(). Then, you can add some SMF file names to the player using fluid_player_add(), and finally call fluid_player_play() to start the playback. You can check if the player has finished by calling fluid_player_get_status(), or wait for the player to terminate using fluid_player_join().

\code
#include <fluidsynth.h>

int main(int argc, char** argv) 
{
    int i;
    fluid_settings_t* settings;
    fluid_synth_t* synth;
    fluid_player_t* player;
    fluid_audio_driver_t* adriver;
    settings = new_fluid_settings();
    synth = new_fluid_synth(settings);
    player = new_fluid_player(synth);
    /* process command line arguments */
    for (i = 1; i < argc; i++) {
        if (fluid_is_soundfont(argv[i])) {
           fluid_synth_sfload(synth, argv[1], 1);
        }
        if (fluid_is_midifile(argv[i])) {
            fluid_player_add(player, argv[i]);
        }
    }
    /* start the synthesizer thread */
    adriver = new_fluid_audio_driver(settings, synth);
    /* play the midi files, if any */
    fluid_player_play(player);
    /* wait for playback termination */
    fluid_player_join(player);
    /* cleanup */
    delete_fluid_audio_driver(adriver);
    delete_fluid_player(player);
    delete_fluid_synth(synth);
    delete_fluid_settings(settings);
    return 0;
}
\endcode


A list of available <strong>MIDI player settings</strong> can be found in <a href="fluidsettings.xml" target="_blank"><b>FluidSettings Documentation</b></a>.



\section FileRenderer Fast file renderer for non-realtime MIDI file rendering

Instead of creating an audio driver as described in section \ref MIDIPlayer one may chose to use the file renderer, which is the fastest way to synthesize MIDI files.

\code
fluid_settings_t* settings;
fluid_synth_t* synth;
fluid_player_t* player;
fluid_file_renderer_t* renderer;

settings = new_fluid_settings();

// specify the file to store the audio to
// make sure you compiled fluidsynth with libsndfile to get a real wave file
// otherwise this file will only contain raw s16 stereo PCM
fluid_settings_setstr(settings, "audio.file.name", "/path/to/output.wav");

// use number of samples processed as timing source, rather than the system timer
fluid_settings_setstr(settings, "player.timing-source", "sample");

// since this is a non-realtime szenario, there is no need to pin the sample data
fluid_settings_setint(settings, "synth.lock-memory", 0);

synth = new_fluid_synth(settings);

// *** loading of a soundfont omitted ***

player = new_fluid_player(synth);
fluid_player_add(player, "/path/to/midifile.mid");
fluid_player_play(player);

renderer = new_fluid_file_renderer (synth);

while (fluid_player_get_status(player) == FLUID_PLAYER_PLAYING)
{
    if (fluid_file_renderer_process_block(renderer) != FLUID_OK)
    {
        break;
    }
}

// just for sure: stop the playback explicitly and wait until finished
fluid_player_stop(player);
fluid_player_join(player);

delete_fluid_file_renderer(renderer);
delete_fluid_player(player);
delete_fluid_synth(synth);
delete_fluid_settings(settings);
\endcode

Various output files types are supported, if compiled with libsndfile. Those can be specified via the \c settings object as well. Refer to the <a href="fluidsettings.xml#audio.file.endian" target="_blank"><b>FluidSettings Documentation</b></a> for more \c audio.file\.\* options.


\section MIDIPlayerMem Playing a MIDI file from memory

FluidSynth can be also play MIDI files directly from a buffer in memory. If you need to play a file from a stream (such as stdin, a network, or a high-level file interface), you can load the entire file into a buffer first, and then use this approach. Use the same technique as above, but rather than calling fluid_player_add(), load it into memory and call fluid_player_add_mem() instead. Once you have passed a buffer to fluid_player_add_mem(), it is copied, so you may use it again or free it immediately (it is your responsibility to free it if you allocated it).

\code
#include <stdlib.h>
#include <string.h>
#include <fluidsynth.h>

/* An example midi file */
const char MIDIFILE[] = {
    0x4d, 0x54, 0x68, 0x64, 0x00, 0x00, 0x00, 0x06,
    0x00, 0x01, 0x00, 0x01, 0x01, 0xe0, 0x4d, 0x54,
    0x72, 0x6b, 0x00, 0x00, 0x00, 0x20, 0x00, 0x90,
    0x3c, 0x64, 0x87, 0x40, 0x80, 0x3c, 0x7f, 0x00,
    0x90, 0x43, 0x64, 0x87, 0x40, 0x80, 0x43, 0x7f,
    0x00, 0x90, 0x48, 0x64, 0x87, 0x40, 0x80, 0x48,
    0x7f, 0x83, 0x60, 0xff, 0x2f, 0x00
};

int main(int argc, char** argv)
{
    int i;
    void* buffer;
    size_t buffer_len;
    fluid_settings_t* settings;
    fluid_synth_t* synth;
    fluid_player_t* player;
    fluid_audio_driver_t* adriver;
    settings = new_fluid_settings();
    synth = new_fluid_synth(settings);
    player = new_fluid_player(synth);
    adriver = new_fluid_audio_driver(settings, synth);
    /* process command line arguments */
    for (i = 1; i < argc; i++) {
        if (fluid_is_soundfont(argv[i])) {
           fluid_synth_sfload(synth, argv[1], 1);
        }
    }
    /* queue up the in-memory midi file */
    fluid_player_add_mem(player, MIDIFILE, sizeof(MIDIFILE));
    /* play the midi file */
    fluid_player_play(player);
    /* wait for playback termination */
    fluid_player_join(player);
    /* cleanup */
    delete_fluid_audio_driver(adriver);
    delete_fluid_player(player);
    delete_fluid_synth(synth);
    delete_fluid_settings(settings);
    return 0;
}
\endcode

\section MIDIRouter Real-time MIDI router

The MIDI router is one more processing layer directly behind the MIDI input. It processes incoming MIDI events and generates control events for the synth. It can be used to filter or modify events prior to sending them to the synthesizer. When created, the MIDI router is transparent and simply passes all MIDI events. Router "rules" must be added to actually make use of its capabilities.

Some examples of MIDI router usage:

- Filter messages (Example: Pass sustain pedal CCs only to selected channels)
- Split the keyboard (Example: noteon with notenr < x: to ch 1, >x to ch 2)
- Layer sounds (Example: for each noteon received on ch 1, create a noteon on ch1, ch2, ch3,...)
- Velocity scaling (Example: for each noteon event, scale the velocity by 1.27)
- Velocity switching (Example: v <= 100: "Angel Choir"; v > 100: "Hell's Bells")
- Get rid of aftertouch

The MIDI driver API has a clean separation between the midi thread and the synthesizer. That opens the door to add a midi router module.

MIDI events coming from the MIDI player do not pass through the MIDI router.

\code
#include <fluidsynth.h>

int main(int argc, char** argv) 
{
    fluid_settings_t* settings;
    fluid_synth_t* synth;
    fluid_midi_router_t* router;
    fluid_midi_router_rule_t* rule;

    settings = new_fluid_settings();
    synth = new_fluid_synth(settings);

    /* Create the MIDI router and pass events to the synthesizer */
    router = new_fluid_midi_router (settings, fluid_synth_handle_midi_event, synth);

    /* Clear default rules */
    fluid_midi_router_clear_rules (router);

    /* Add rule to map all notes < MIDI note #60 on any channel to channel 4 */
    rule = new_fluid_midi_router_rule ();
    fluid_midi_router_rule_set_chan (rule, 0, 15, 0.0, 4);	/* Map all to channel 4 */
    fluid_midi_router_rule_set_param1 (rule, 0, 59, 1.0, 0);	/* Match notes < 60 */
    fluid_midi_router_add_rule (router, rule, FLUID_MIDI_ROUTER_RULE_NOTE);

    /* Add rule to map all notes >= MIDI note #60 on any channel to channel 5 */
    rule = new_fluid_midi_router_rule ();
    fluid_midi_router_rule_set_chan (rule, 0, 15, 0.0, 5);	/* Map all to channel 5 */
    fluid_midi_router_rule_set_param1 (rule, 60, 127, 1.0, 0);	/* Match notes >= 60 */
    fluid_midi_router_add_rule (router, rule, FLUID_MIDI_ROUTER_RULE_NOTE);

    /* Add rule to reverse direction of pitch bender on channel 7 */
    rule = new_fluid_midi_router_rule ();
    fluid_midi_router_rule_set_chan (rule, 7, 7, 1.0, 0);	      /* Match channel 7 only */
    fluid_midi_router_rule_set_param1 (rule, 0, 16383, -1.0, 16383);  /* Reverse pitch bender */
    fluid_midi_router_add_rule (router, rule, FLUID_MIDI_ROUTER_RULE_PITCH_BEND);

    /* ... Create audio driver, process events, etc ... */

    /* cleanup */
    delete_fluid_midi_router(router);
    delete_fluid_synth(synth);
    delete_fluid_settings(settings);
    return 0;
}
\endcode



\section Sequencer

FluidSynth's sequencer can be used to play MIDI events in a more flexible way than using the MIDI file player, which expects the events to be stored as Standard MIDI Files. Using the sequencer, you can provide the events one by one, with an optional timestamp for scheduling. 

The client program should first initialize the sequencer instance using the function new_fluid_sequencer2(). There is a complementary function delete_fluid_sequencer() to delete it. After creating the sequencer instance, the destinations can be registered using fluid_sequencer_register_fluidsynth() for the synthesizer destination, and optionally using fluid_sequencer_register_client() for the client destination providing a suitable callback function. It can be unregistered using fluid_sequencer_unregister_client(). After the initialization, events can be sent with fluid_sequencer_send_now() and scheduled to the future with fluid_sequencer_send_at(). The registration functions return identifiers, that can be used as destinations of an event using fluid_event_set_dest().

The function fluid_sequencer_get_tick() returns the current playing position. A program may choose a new timescale in milliseconds using fluid_sequencer_set_time_scale().

The following example uses the fluidsynth sequencer to implement a sort of music box. FluidSynth internal clock is used to schedule repetitive sequences of notes. The next sequence is scheduled on advance before the end of the current one, using a timer event that triggers a callback function. The scheduling times are always absolute values, to avoid slippage.

\code
#include "fluidsynth.h"

fluid_synth_t* synth;
fluid_audio_driver_t* adriver;
fluid_sequencer_t* sequencer;
short synthSeqID, mySeqID;
unsigned int now;
unsigned int seqduration;

// prototype
void seq_callback(unsigned int time, fluid_event_t* event, fluid_sequencer_t* seq, void* data);

void createsynth() 
{
    fluid_settings_t* settings;
    settings = new_fluid_settings();
    fluid_settings_setint(settings, "synth.reverb.active", 0);
    fluid_settings_setint(settings, "synth.chorus.active", 0);
    synth = new_fluid_synth(settings);
    adriver = new_fluid_audio_driver(settings, synth);
    sequencer = new_fluid_sequencer2(0);

    // register synth as first destination
    synthSeqID = fluid_sequencer_register_fluidsynth(sequencer, synth);

    // register myself as second destination
    mySeqID = fluid_sequencer_register_client(sequencer, "me", seq_callback, NULL);

    // the sequence duration, in ms
    seqduration = 1000;
}

void deletesynth() 
{
    delete_fluid_sequencer(sequencer);
    delete_fluid_audio_driver(adriver);
    delete_fluid_synth(synth);
}

void loadsoundfont() 
{
    int fluid_res;
    // put your own path here
    fluid_res = fluid_synth_sfload(synth, "Inside:VintageDreamsWaves-v2.sf2", 1);
}

void sendnoteon(int chan, short key, unsigned int date) 
{
    int fluid_res;
    fluid_event_t *evt = new_fluid_event();
    fluid_event_set_source(evt, -1);
    fluid_event_set_dest(evt, synthSeqID);
    fluid_event_noteon(evt, chan, key, 127);
    fluid_res = fluid_sequencer_send_at(sequencer, evt, date, 1);
    delete_fluid_event(evt);
}

void schedule_next_callback() 
{
    int fluid_res;
    // I want to be called back before the end of the next sequence
    unsigned int callbackdate = now + seqduration/2;
    fluid_event_t *evt = new_fluid_event();
    fluid_event_set_source(evt, -1);
    fluid_event_set_dest(evt, mySeqID);
    fluid_event_timer(evt, NULL);
    fluid_res = fluid_sequencer_send_at(sequencer, evt, callbackdate, 1);
    delete_fluid_event(evt);
}

void schedule_next_sequence() {
    // Called more or less before each sequence start
    // the next sequence start date
    now = now + seqduration;

    // the sequence to play

    // the beat : 2 beats per sequence
    sendnoteon(0, 60, now + seqduration/2);
    sendnoteon(0, 60, now + seqduration);

    // melody
    sendnoteon(1, 45, now + seqduration/10);
    sendnoteon(1, 50, now + 4*seqduration/10);
    sendnoteon(1, 55, now + 8*seqduration/10);

    // so that we are called back early enough to schedule the next sequence
    schedule_next_callback();
}

/* sequencer callback */
void seq_callback(unsigned int time, fluid_event_t* event, fluid_sequencer_t* seq, void* data) {
    schedule_next_sequence();
}

int main(void) {
    createsynth();
    loadsoundfont();

    // initialize our absolute date
    now = fluid_sequencer_get_tick(sequencer);
    schedule_next_sequence();

    sleep(100000);
    deletesynth();
    return 0;
}
\endcode

\section Shell Shell interface

The shell interface allows you to send simple textual commands to the synthesizer, to parse a command file, or to read commands from the stdin or other input streams. To find the list of currently supported commands, please check the fluid_cmd.c file or type "help" in the fluidsynth command line shell. For a full list of available <strong>command line settings</strong>, please refer to <a href="fluidsettings.xml" target="_blank"><b>FluidSettings Documentation</b></a>.

\section Multi-channel Multi-Channel audio rendering

FluidSynth is capable of rendering all audio and all effects from all MIDI channels to separate stero buffers. Refer to the documentation of fluid_synth_process() and review the different use-cases in the example file for information on how to do that: \ref fluidsynth_process.c

\section Advanced Advanced features, not yet documented.  API reference may contain more info.

- Accessing low-level voice parameters
- Reverb settings
- Chorus settings
- Interpolation settings (set_gen, get_gen, NRPN)
- Voice overflow settings
- LADSPA effects unit
- MIDI tunings
*/

/*!
\example example.c
Example producing short random music with FluidSynth
*/

/*!
\example fluidsynth_simple.c
A basic example of using fluidsynth to play a single note
*/

/*!
\example fluidsynth_fx.c
Example of using effects with fluidsynth
*/

/*!
\example fluidsynth_metronome.c
Example of a simple metronome using the MIDI sequencer API 
*/

/*!
\example fluidsynth_arpeggio.c
Example of an arpeggio generated using the MIDI sequencer API
*/

/*!
\example fluidsynth_register_adriver.c
Example of how to register audio drivers using fluid_audio_driver_register() (advanced users only)
*/

/*!
\example fluidsynth_sfload_mem.c
Example of how read a soundfont from memory (advanced users only)
*/

/*!
\example fluidsynth_process.c
Usage examples of how to render audio using fluid_synth_process() (advanced users only)
*/<|MERGE_RESOLUTION|>--- conflicted
+++ resolved
@@ -21,11 +21,8 @@
 
 - \ref Disclaimer
 - \ref Introduction
-<<<<<<< HEAD
 - \ref NewIn2_1_0
-=======
 - \ref NewIn2_0_8
->>>>>>> 56a45075
 - \ref NewIn2_0_7
 - \ref NewIn2_0_6
 - \ref NewIn2_0_5
@@ -70,21 +67,20 @@
 
 - FluidSynth is open source, in active development. For more details, take a look at http://www.fluidsynth.org
 
-<<<<<<< HEAD
 \section NewIn2_1_0 Whats new in 2.1.0?
 
-- fluid_sample_set_sound_data() caused broken sound when copying sample data
+- new reverb engine
+- chorus is now stereophonic
 - smallest allowed chorus speed is now 0.1 Hz (previously 0.29 Hz)
 - the following audio drivers were added:
   - opensles
   - oboe
   - sdl2
   - waveout
-=======
+
 \section NewIn2_0_8 Whats new in 2.0.8?
 
 - fluid_sample_set_sound_data() caused broken sound when copying sample data
->>>>>>> 56a45075
 
 \section NewIn2_0_7 Whats new in 2.0.7?
 
