--- conflicted
+++ resolved
@@ -258,33 +258,18 @@
  * any of the functions below to get the audio.
  */
 
-<<<<<<< HEAD
-FLUIDSYNTH_API int fluid_synth_write_s16(fluid_synth_t* synth, int len, 
-				       void* lout, int loff, int lincr, 
-				       void* rout, int roff, int rincr);
-FLUIDSYNTH_API int fluid_synth_write_float(fluid_synth_t* synth, int len, 
-					 void* lout, int loff, int lincr, 
-					 void* rout, int roff, int rincr);
-FLUID_DEPRECATED FLUIDSYNTH_API int fluid_synth_nwrite_float(fluid_synth_t* synth, int len, 
-					  float** left, float** right, 
-					  float** fx_left, float** fx_right);
-FLUIDSYNTH_API int fluid_synth_process(fluid_synth_t* synth, int len,
-				     int nfx, float* fx[], 
-				     int nout, float* out[]);
-=======
 FLUIDSYNTH_API int fluid_synth_write_s16(fluid_synth_t *synth, int len,
         void *lout, int loff, int lincr,
         void *rout, int roff, int rincr);
 FLUIDSYNTH_API int fluid_synth_write_float(fluid_synth_t *synth, int len,
         void *lout, int loff, int lincr,
         void *rout, int roff, int rincr);
-FLUIDSYNTH_API int fluid_synth_nwrite_float(fluid_synth_t *synth, int len,
+FLUID_DEPRECATED FLUIDSYNTH_API int fluid_synth_nwrite_float(fluid_synth_t *synth, int len,
         float **left, float **right,
         float **fx_left, float **fx_right);
 FLUIDSYNTH_API int fluid_synth_process(fluid_synth_t *synth, int len,
                                        int nfx, float *fx[],
                                        int nout, float *out[]);
->>>>>>> 3da2db91
 
 
 /* Synthesizer's interface to handle SoundFont loaders */
