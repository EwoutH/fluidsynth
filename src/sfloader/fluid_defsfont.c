/* FluidSynth - A Software Synthesizer
 *
 * Copyright (C) 2003  Peter Hanappe and others.
 *
 * SoundFont file loading code borrowed from Smurf SoundFont Editor
 * Copyright (C) 1999-2001 Josh Green
 *
 * This library is free software; you can redistribute it and/or
 * modify it under the terms of the GNU Lesser General Public License
 * as published by the Free Software Foundation; either version 2.1 of
 * the License, or (at your option) any later version.
 *
 * This library is distributed in the hope that it will be useful, but
 * WITHOUT ANY WARRANTY; without even the implied warranty of
 * MERCHANTABILITY or FITNESS FOR A PARTICULAR PURPOSE.  See the GNU
 * Lesser General Public License for more details.
 *
 * You should have received a copy of the GNU Lesser General Public
 * License along with this library; if not, write to the Free
 * Software Foundation, Inc., 51 Franklin Street, Fifth Floor, Boston, MA
 * 02110-1301, USA
 */


#include "fluid_defsfont.h"
/* Todo: Get rid of that 'include' */
#include "fluid_sys.h"

#if LIBSNDFILE_SUPPORT
#include <sndfile.h>
#endif

/***************************************************************
 *
 *                           SFONT LOADER
 */

static void * default_fopen(const char * path)
{
    return FLUID_FOPEN(path, "rb");
}

static int default_fclose(void * handle)
{
    return FLUID_FCLOSE((FILE *)handle);
}

static long default_ftell(void * handle)
{
    return FLUID_FTELL((FILE *)handle);
}

static int safe_fread (void *buf, int count, void * fd)
{
  if (FLUID_FREAD(buf, count, 1, (FILE *)fd) != 1)
    {
      if (feof ((FILE *)fd))
	gerr (ErrEof, _("EOF while attemping to read %d bytes"), count);
      else
	FLUID_LOG (FLUID_ERR, _("File read failed"));
  
      return FLUID_FAILED;
    }
  return FLUID_OK;
}

static int safe_fseek (void * fd, long ofs, int whence)
{
  if (FLUID_FSEEK((FILE *)fd, ofs, whence) != 0) {
    FLUID_LOG (FLUID_ERR, _("File seek failed with offset = %ld and whence = %d"), ofs, whence);
    return FLUID_FAILED;
  }
  return FLUID_OK;
}

static const fluid_file_callbacks_t def_file_callbacks =
{
        default_fopen,
        safe_fread,
        safe_fseek,
        default_fclose,
        default_ftell
};

/**
 * Creates a default soundfont2 loader that can be used with fluid_synth_add_sfloader().
 * By default every synth instance has an initial default soundfont loader instance.
 * Calling this function is usually only necessary to load a soundfont from memory, by overriding \c fluid_sfloader_t::file_callbacks member.
 * 
 * @param settings A settings instance obtained by new_fluid_settings()
 * @return A default soundfont2 loader struct
 */
fluid_sfloader_t* new_fluid_defsfloader(fluid_settings_t* settings)
{
  fluid_sfloader_t* loader;
  
  fluid_return_val_if_fail(settings != NULL, NULL);

  loader = FLUID_NEW(fluid_sfloader_t);
  if (loader == NULL) {
    FLUID_LOG(FLUID_ERR, "Out of memory");
    return NULL;
  }

  loader->data = settings;
  loader->file_callbacks = &def_file_callbacks;
  loader->free = delete_fluid_defsfloader;
  loader->load = fluid_defsfloader_load;

  return loader;
}

void delete_fluid_defsfloader(fluid_sfloader_t* loader)
{
    fluid_return_if_fail(loader != NULL);
    
    FLUID_FREE(loader);
}

fluid_sfont_t* fluid_defsfloader_load(fluid_sfloader_t* loader, const char* filename)
{
  fluid_defsfont_t* defsfont;
  fluid_sfont_t* sfont;

  defsfont = new_fluid_defsfont(loader->data);

  if (defsfont == NULL) {
    return NULL;
  }

  if (fluid_defsfont_load(defsfont, loader->file_callbacks, filename) == FLUID_FAILED) {
    delete_fluid_defsfont(defsfont);
    return NULL;
  }

  sfont = FLUID_NEW(fluid_sfont_t);
  if (sfont == NULL) {
    FLUID_LOG(FLUID_ERR, "Out of memory");
    return NULL;
  }

  sfont->data = defsfont;
  sfont->free = fluid_defsfont_sfont_delete;
  sfont->get_name = fluid_defsfont_sfont_get_name;
  sfont->get_preset = fluid_defsfont_sfont_get_preset;
  sfont->iteration_start = fluid_defsfont_sfont_iteration_start;
  sfont->iteration_next = fluid_defsfont_sfont_iteration_next;

  return sfont;
}



/***************************************************************
 *
 *                           PUBLIC INTERFACE
 */

int fluid_defsfont_sfont_delete(fluid_sfont_t* sfont)
{
  if (delete_fluid_defsfont(sfont->data) != FLUID_OK) {
    return -1;
  }
  FLUID_FREE(sfont);
  return 0;
}

const char* fluid_defsfont_sfont_get_name(fluid_sfont_t* sfont)
{
  return fluid_defsfont_get_name((fluid_defsfont_t*) sfont->data);
}

fluid_preset_t*
fluid_defsfont_sfont_get_preset(fluid_sfont_t* sfont, unsigned int bank, unsigned int prenum)
{
  fluid_preset_t* preset = NULL;
  fluid_defpreset_t* defpreset;
  fluid_defsfont_t* defsfont = sfont->data;

  defpreset = fluid_defsfont_get_preset(defsfont, bank, prenum);

  if (defpreset == NULL) {
    return NULL;
  }

  if (defsfont->preset_stack_size > 0) {
    defsfont->preset_stack_size--;
    preset = defsfont->preset_stack[defsfont->preset_stack_size];
  }
  if (!preset)
    preset = FLUID_NEW(fluid_preset_t);
  if (!preset) {
    FLUID_LOG(FLUID_ERR, "Out of memory");
    return NULL;
  }

  preset->sfont = sfont;
  preset->data = defpreset;
  preset->free = fluid_defpreset_preset_delete;
  preset->get_name = fluid_defpreset_preset_get_name;
  preset->get_banknum = fluid_defpreset_preset_get_banknum;
  preset->get_num = fluid_defpreset_preset_get_num;
  preset->noteon = fluid_defpreset_preset_noteon;
  preset->notify = NULL;

  return preset;
}

void fluid_defsfont_sfont_iteration_start(fluid_sfont_t* sfont)
{
  fluid_defsfont_iteration_start((fluid_defsfont_t*) sfont->data);
}

int fluid_defsfont_sfont_iteration_next(fluid_sfont_t* sfont, fluid_preset_t* preset)
{
  preset->free = fluid_defpreset_preset_delete;
  preset->get_name = fluid_defpreset_preset_get_name;
  preset->get_banknum = fluid_defpreset_preset_get_banknum;
  preset->get_num = fluid_defpreset_preset_get_num;
  preset->noteon = fluid_defpreset_preset_noteon;
  preset->notify = NULL;

  return fluid_defsfont_iteration_next((fluid_defsfont_t*) sfont->data, preset);
}

int fluid_defpreset_preset_delete(fluid_preset_t* preset)
{
  fluid_defpreset_t* defpreset = preset ? preset->data : NULL;
  fluid_defsfont_t* sfont = defpreset ? defpreset->sfont : NULL;

  if (sfont && sfont->preset_stack_size < sfont->preset_stack_capacity) {
     sfont->preset_stack[sfont->preset_stack_size] = preset;
     sfont->preset_stack_size++;
  }
  else
    FLUID_FREE(preset);

  return 0;
}

const char* fluid_defpreset_preset_get_name(fluid_preset_t* preset)
{
  return fluid_defpreset_get_name((fluid_defpreset_t*) preset->data);
}

int fluid_defpreset_preset_get_banknum(fluid_preset_t* preset)
{
  return fluid_defpreset_get_banknum((fluid_defpreset_t*) preset->data);
}

int fluid_defpreset_preset_get_num(fluid_preset_t* preset)
{
  return fluid_defpreset_get_num((fluid_defpreset_t*) preset->data);
}

int fluid_defpreset_preset_noteon(fluid_preset_t* preset, fluid_synth_t* synth,
				 int chan, int key, int vel)
{
  return fluid_defpreset_noteon((fluid_defpreset_t*) preset->data, synth, chan, key, vel);
}




/***************************************************************
 *
 *                    CACHED SAMPLEDATA LOADER
 */

typedef struct _fluid_cached_sampledata_t {
  struct _fluid_cached_sampledata_t *next;

  char* filename;
  time_t modification_time;
  int num_references;
  int mlock;

  short* sampledata;
  unsigned int samplesize;
  
  char* sample24data;
  unsigned int sample24size;
} fluid_cached_sampledata_t;

static fluid_cached_sampledata_t* all_cached_sampledata = NULL;
static fluid_mutex_t cached_sampledata_mutex = FLUID_MUTEX_INIT;

static int fluid_get_file_modification_time(char *filename, time_t *modification_time)
{
#if defined(WIN32) || defined(__OS2__)
  *modification_time = 0;
  return FLUID_OK;
#else
  struct stat buf;

  if (stat(filename, &buf) == -1) {
    return FLUID_FAILED;
  }

  *modification_time = buf.st_mtime;
  return FLUID_OK;
#endif
}

<<<<<<< HEAD
static int fluid_cached_sampledata_load(char *filename,
                                        unsigned int samplepos,
                                        unsigned int samplesize,
                                        short **sampledata,
                                        unsigned int sample24pos,
                                        unsigned int sample24size,
                                        char **sample24data,
                                        int try_mlock)
=======
static int fluid_cached_sampledata_load(char *filename, unsigned int samplepos,
  unsigned int samplesize, short **sampledata, int try_mlock, const fluid_file_callbacks_t* fcbs)
>>>>>>> c94f747c
{
  fluid_file fd = NULL;
  short *loaded_sampledata = NULL;
  char  *loaded_sample24data = NULL;
  fluid_cached_sampledata_t* cached_sampledata = NULL;
  time_t modification_time;

  fluid_mutex_lock(cached_sampledata_mutex);

  if (fluid_get_file_modification_time(filename, &modification_time) == FLUID_FAILED) {
    FLUID_LOG(FLUID_WARN, "Unable to read modificaton time of soundfont file.");
    modification_time = 0;
  }

  for (cached_sampledata = all_cached_sampledata; cached_sampledata; cached_sampledata = cached_sampledata->next) {
    if (strcmp(filename, cached_sampledata->filename))
      continue;
    if (cached_sampledata->modification_time != modification_time)
      continue;
    if (cached_sampledata->samplesize != samplesize || cached_sampledata->sample24size != sample24size) {
      FLUID_LOG(FLUID_ERR, "Cached size of soundfont doesn't match actual size of soundfont (cached: %u. actual: %u)",
        cached_sampledata->samplesize, samplesize);
      continue;
    }

    if (try_mlock && !cached_sampledata->mlock) {
      if (fluid_mlock(cached_sampledata->sampledata, samplesize) != 0)
        FLUID_LOG(FLUID_WARN, "Failed to pin the sample data to RAM; swapping is possible.");
      else
        cached_sampledata->mlock = try_mlock;
      
      if (cached_sampledata->sample24data != NULL)
          if(fluid_mlock(cached_sampledata->sample24data, sample24size) != 0)
            FLUID_LOG(FLUID_WARN, "Failed to pin the sample24 data to RAM; swapping is possible.");
    }

    cached_sampledata->num_references++;
    loaded_sampledata = cached_sampledata->sampledata;
    loaded_sample24data = cached_sampledata->sample24data;
    goto success_exit;
  }

  fd = fcbs->fopen(filename);
  if (fd == NULL) {
    FLUID_LOG(FLUID_ERR, "Can't open soundfont file");
    goto error_exit;
  }
<<<<<<< HEAD
  
  if (FLUID_FSEEK(fd, samplepos, SEEK_SET) == -1) {
=======
  if (fcbs->fseek(fd, samplepos, SEEK_SET) == FLUID_FAILED) {
>>>>>>> c94f747c
    perror("error");
    FLUID_LOG(FLUID_ERR, "Failed to seek position in data file");
    goto error_exit;
  }

  loaded_sampledata = (short*) FLUID_MALLOC(samplesize);
  if (loaded_sampledata == NULL) {
    FLUID_LOG(FLUID_ERR, "Out of memory");
    goto error_exit;
  }
  if (fcbs->fread(loaded_sampledata, samplesize, fd) == FLUID_FAILED) {
    FLUID_LOG(FLUID_ERR, "Failed to read sample data");
    goto error_exit;
  }

<<<<<<< HEAD
  if(sample24pos > 0)
  {
    if (FLUID_FSEEK(fd, sample24pos, SEEK_SET) == -1) {
        perror("error");
        FLUID_LOG(FLUID_ERR, "Failed to seek position in data file");
        goto error_exit;
    }
    
    loaded_sample24data = (char*) FLUID_MALLOC(sample24size);
    if (loaded_sample24data == NULL) {
        FLUID_LOG(FLUID_ERR, "Out of memory when allocating 24bit sample, ignoring");
    }
    else if (FLUID_FREAD(loaded_sample24data, 1, sample24size, fd) < sample24size) {
        FLUID_LOG(FLUID_ERR, "Failed to read sample24 data");
        FLUID_FREE(loaded_sample24data);
        loaded_sample24data = NULL;
    }
  }
  
  FLUID_FCLOSE(fd);
=======
  fcbs->fclose(fd);
>>>>>>> c94f747c
  fd = NULL;


  cached_sampledata = (fluid_cached_sampledata_t*) FLUID_MALLOC(sizeof(fluid_cached_sampledata_t));
  if (cached_sampledata == NULL) {
    FLUID_LOG(FLUID_ERR, "Out of memory.");
    goto error_exit;
  }

  /* Lock the memory to disable paging. It's okay if this fails. It
     probably means that the user doesn't have the required permission.  */
  cached_sampledata->mlock = 0;
  if (try_mlock) {
    if (fluid_mlock(loaded_sampledata, samplesize) != 0)
      FLUID_LOG(FLUID_WARN, "Failed to pin the sample data to RAM; swapping is possible.");
    else
      cached_sampledata->mlock = try_mlock;
  }

  /* If this machine is big endian, the sample have to byte swapped  */
  if (FLUID_IS_BIG_ENDIAN) {
    unsigned char* cbuf;
    unsigned char hi, lo;
    unsigned int i, j;
    short s;
    cbuf = (unsigned char*)loaded_sampledata;
    for (i = 0, j = 0; j < samplesize; i++) {
      lo = cbuf[j++];
      hi = cbuf[j++];
      s = (hi << 8) | lo;
      loaded_sampledata[i] = s;
    }
  }

  cached_sampledata->filename = FLUID_STRDUP(filename);
  if (cached_sampledata->filename == NULL) {
    FLUID_LOG(FLUID_ERR, "Out of memory.");
    goto error_exit;
  }

  cached_sampledata->modification_time = modification_time;
  cached_sampledata->num_references = 1;
  cached_sampledata->sampledata = loaded_sampledata;
  cached_sampledata->samplesize = samplesize;
  cached_sampledata->sample24data = loaded_sample24data;
  cached_sampledata->sample24size = sample24size;

  cached_sampledata->next = all_cached_sampledata;
  all_cached_sampledata = cached_sampledata;


 success_exit:
  fluid_mutex_unlock(cached_sampledata_mutex);
  *sampledata = loaded_sampledata;
  *sample24data = loaded_sample24data;
  return FLUID_OK;

 error_exit:
  if (fd != NULL) {
    fcbs->fclose(fd);
  }
  
  FLUID_FREE(loaded_sampledata);
  FLUID_FREE(loaded_sample24data);

  if (cached_sampledata != NULL) {
      FLUID_FREE(cached_sampledata->filename);
  }
    FLUID_FREE(cached_sampledata);

  fluid_mutex_unlock(cached_sampledata_mutex);
  *sampledata = NULL;
  *sample24data = NULL;
  return FLUID_FAILED;
}

static int fluid_cached_sampledata_unload(const short *sampledata)
{
  fluid_cached_sampledata_t* prev = NULL;
  fluid_cached_sampledata_t* cached_sampledata;

  fluid_mutex_lock(cached_sampledata_mutex);
  cached_sampledata = all_cached_sampledata;

  while (cached_sampledata != NULL) {
    if (sampledata == cached_sampledata->sampledata) {

      cached_sampledata->num_references--;

      if (cached_sampledata->num_references == 0) {
        if (cached_sampledata->mlock)
        {
          fluid_munlock(cached_sampledata->sampledata, cached_sampledata->samplesize);
          fluid_munlock(cached_sampledata->sample24data, cached_sampledata->sample24size);
        }
        FLUID_FREE(cached_sampledata->sampledata);
        FLUID_FREE(cached_sampledata->sample24data);
        FLUID_FREE(cached_sampledata->filename);

        if (prev != NULL) {
          prev->next = cached_sampledata->next;
        } else {
          all_cached_sampledata = cached_sampledata->next;
        }

        FLUID_FREE(cached_sampledata);
      }

      goto success_exit;
    }

    prev = cached_sampledata;
    cached_sampledata = cached_sampledata->next;
  }

  FLUID_LOG(FLUID_ERR, "Trying to free sampledata not found in cache.");
  goto error_exit;
  
 success_exit:
  fluid_mutex_unlock(cached_sampledata_mutex);
  return FLUID_OK;

 error_exit:
  fluid_mutex_unlock(cached_sampledata_mutex);
  return FLUID_FAILED;
}




/***************************************************************
 *
 *                           SFONT
 */

/*
 * new_fluid_defsfont
 */
fluid_defsfont_t* new_fluid_defsfont(fluid_settings_t* settings)
{
  fluid_defsfont_t* sfont;
  int i;

  sfont = FLUID_NEW(fluid_defsfont_t);
  if (sfont == NULL) {
    FLUID_LOG(FLUID_ERR, "Out of memory");
    return NULL;
  }

  FLUID_MEMSET(sfont, 0, sizeof(*sfont));
  
  fluid_settings_getint(settings, "synth.lock-memory", &sfont->mlock);

  /* Initialise preset cache, so we don't have to call malloc on program changes.
     Usually, we have at most one preset per channel plus one temporarily used,
     so optimise for that case. */
  fluid_settings_getint(settings, "synth.midi-channels", &sfont->preset_stack_capacity);
  sfont->preset_stack_capacity++;
  
  sfont->preset_stack = FLUID_ARRAY(fluid_preset_t*, sfont->preset_stack_capacity);
  if (!sfont->preset_stack) {
    FLUID_LOG(FLUID_ERR, "Out of memory");
    FLUID_FREE(sfont);
    return NULL;
  }

  for (i = 0; i < sfont->preset_stack_capacity; i++) {
    sfont->preset_stack[i] = FLUID_NEW(fluid_preset_t);
    if (!sfont->preset_stack[i]) {
      FLUID_LOG(FLUID_ERR, "Out of memory");
      delete_fluid_defsfont(sfont);
      return NULL;
    }
    sfont->preset_stack_size++;
  }

  return sfont;
}

/*
 * delete_fluid_defsfont
 */
int delete_fluid_defsfont(fluid_defsfont_t* sfont)
{
  fluid_list_t *list;
  fluid_defpreset_t* preset;
  fluid_sample_t* sample;

  fluid_return_val_if_fail(sfont != NULL, FLUID_OK);
  
  /* Check that no samples are currently used */
  for (list = sfont->sample; list; list = fluid_list_next(list)) {
    sample = (fluid_sample_t*) fluid_list_get(list);
    if (fluid_sample_refcount(sample) != 0) {
      return FLUID_FAILED;
    }
  }

  if (sfont->filename != NULL) {
    FLUID_FREE(sfont->filename);
  }

  for (list = sfont->sample; list; list = fluid_list_next(list)) {
    delete_fluid_sample((fluid_sample_t*) fluid_list_get(list));
  }

  if (sfont->sample) {
    delete_fluid_list(sfont->sample);
  }

  if (sfont->sampledata != NULL) {
    fluid_cached_sampledata_unload(sfont->sampledata);
  }

  while (sfont->preset_stack_size > 0)
    FLUID_FREE(sfont->preset_stack[--sfont->preset_stack_size]);
  FLUID_FREE(sfont->preset_stack);

  preset = sfont->preset;
  while (preset != NULL) {
    sfont->preset = preset->next;
    delete_fluid_defpreset(preset);
    preset = sfont->preset;
  }

  FLUID_FREE(sfont);
  return FLUID_OK;
}

/*
 * fluid_defsfont_get_name
 */
const char* fluid_defsfont_get_name(fluid_defsfont_t* sfont)
{
  return sfont->filename;
}


/*
 * fluid_defsfont_load
 */
int fluid_defsfont_load(fluid_defsfont_t* sfont, const fluid_file_callbacks_t* fcbs, const char* file)
{
  SFData* sfdata;
  fluid_list_t *p;
  SFPreset* sfpreset;
  SFSample* sfsample;
  fluid_sample_t* sample;
  fluid_defpreset_t* preset = NULL;

  sfont->filename = FLUID_MALLOC(1 + FLUID_STRLEN(file));
  if (sfont->filename == NULL) {
    FLUID_LOG(FLUID_ERR, "Out of memory");
    return FLUID_FAILED;
  }
  FLUID_STRCPY(sfont->filename, file);

  /* The actual loading is done in the sfont and sffile files */
  sfdata = sfload_file(file, fcbs);
  if (sfdata == NULL) {
    FLUID_LOG(FLUID_ERR, "Couldn't load soundfont file");
    return FLUID_FAILED;
  }

  /* Keep track of the position and size of the sample data because
     it's loaded separately (and might be unoaded/reloaded in future) */
  sfont->samplepos = sfdata->samplepos;
  sfont->samplesize = sfdata->samplesize;
  sfont->sample24pos = sfdata->sample24pos;
  sfont->sample24size = sfdata->sample24size;

  /* load sample data in one block */
  if (fluid_defsfont_load_sampledata(sfont, fcbs) != FLUID_OK)
    goto err_exit;

  /* Create all the sample headers */
  p = sfdata->sample;
  while (p != NULL) {
    sfsample = (SFSample *) p->data;

    sample = new_fluid_sample();
    if (sample == NULL) goto err_exit;

    if (fluid_sample_import_sfont(sample, sfsample, sfont) != FLUID_OK)
      goto err_exit;

    /* Store reference to FluidSynth sample in SFSample for later IZone fixups */
    sfsample->fluid_sample = sample;

    fluid_defsfont_add_sample(sfont, sample);
    fluid_voice_optimize_sample(sample);
    p = fluid_list_next(p);
  }

  /* Load all the presets */
  p = sfdata->preset;
  while (p != NULL) {
    sfpreset = (SFPreset *) p->data;
    preset = new_fluid_defpreset(sfont);
    if (preset == NULL) goto err_exit;

    if (fluid_defpreset_import_sfont(preset, sfpreset, sfont) != FLUID_OK)
      goto err_exit;

    fluid_defsfont_add_preset(sfont, preset);
    p = fluid_list_next(p);
  }
  sfont_close (sfdata, fcbs);

  return FLUID_OK;

err_exit:
  sfont_close (sfdata, fcbs);
  delete_fluid_defpreset(preset);
  return FLUID_FAILED;
}

/* fluid_defsfont_add_sample
 *
 * Add a sample to the SoundFont
 */
int fluid_defsfont_add_sample(fluid_defsfont_t* sfont, fluid_sample_t* sample)
{
  sfont->sample = fluid_list_append(sfont->sample, sample);
  return FLUID_OK;
}

/* fluid_defsfont_add_preset
 *
 * Add a preset to the SoundFont
 */
int fluid_defsfont_add_preset(fluid_defsfont_t* sfont, fluid_defpreset_t* preset)
{
  fluid_defpreset_t *cur, *prev;
  if (sfont->preset == NULL) {
    preset->next = NULL;
    sfont->preset = preset;
  } else {
    /* sort them as we go along. very basic sorting trick. */
    cur = sfont->preset;
    prev = NULL;
    while (cur != NULL) {
      if ((preset->bank < cur->bank)
	  || ((preset->bank == cur->bank) && (preset->num < cur->num))) {
	if (prev == NULL) {
	  preset->next = cur;
	  sfont->preset = preset;
	} else {
	  preset->next = cur;
	  prev->next = preset;
	}
	return FLUID_OK;
      }
      prev = cur;
      cur = cur->next;
    }
    preset->next = NULL;
    prev->next = preset;
  }
  return FLUID_OK;
}

/*
 * fluid_defsfont_load_sampledata
 */
int
fluid_defsfont_load_sampledata(fluid_defsfont_t* sfont, const fluid_file_callbacks_t* fcbs)
{
<<<<<<< HEAD
  return fluid_cached_sampledata_load(sfont->filename,
                                      sfont->samplepos, sfont->samplesize, &sfont->sampledata,
                                      sfont->sample24pos, sfont->sample24size, &sfont->sample24data,
                                      sfont->mlock);
=======
  return fluid_cached_sampledata_load(sfont->filename, sfont->samplepos,
    sfont->samplesize, &sfont->sampledata, sfont->mlock, fcbs);
>>>>>>> c94f747c
}

/*
 * fluid_defsfont_get_preset
 */
fluid_defpreset_t* fluid_defsfont_get_preset(fluid_defsfont_t* sfont, unsigned int bank, unsigned int num)
{
  fluid_defpreset_t* preset = sfont->preset;
  while (preset != NULL) {
    if ((preset->bank == bank) && ((preset->num == num))) {
      return preset;
    }
    preset = preset->next;
  }
  return NULL;
}

/*
 * fluid_defsfont_iteration_start
 */
void fluid_defsfont_iteration_start(fluid_defsfont_t* sfont)
{
  sfont->iter_cur = sfont->preset;
}

/*
 * fluid_defsfont_iteration_next
 */
int fluid_defsfont_iteration_next(fluid_defsfont_t* sfont, fluid_preset_t* preset)
{
  if (sfont->iter_cur == NULL) {
    return 0;
  }

  preset->data = (void*) sfont->iter_cur;
  sfont->iter_cur = fluid_defpreset_next(sfont->iter_cur);
  return 1;
}

/***************************************************************
 *
 *                           PRESET
 */

/*
 * new_fluid_defpreset
 */
fluid_defpreset_t*
new_fluid_defpreset(fluid_defsfont_t* sfont)
{
  fluid_defpreset_t* preset = FLUID_NEW(fluid_defpreset_t);
  if (preset == NULL) {
    FLUID_LOG(FLUID_ERR, "Out of memory");
    return NULL;
  }
  preset->next = NULL;
  preset->sfont = sfont;
  preset->name[0] = 0;
  preset->bank = 0;
  preset->num = 0;
  preset->global_zone = NULL;
  preset->zone = NULL;
  return preset;
}

/*
 * delete_fluid_defpreset
 */
void
delete_fluid_defpreset(fluid_defpreset_t* preset)
{
  fluid_preset_zone_t* zone;
  
  fluid_return_if_fail(preset != NULL);
  
    delete_fluid_preset_zone(preset->global_zone);
    preset->global_zone = NULL;
  
  zone = preset->zone;
  while (zone != NULL) {
    preset->zone = zone->next;
    delete_fluid_preset_zone(zone);
    zone = preset->zone;
  }
  FLUID_FREE(preset);
}

int
fluid_defpreset_get_banknum(fluid_defpreset_t* preset)
{
  return preset->bank;
}

int
fluid_defpreset_get_num(fluid_defpreset_t* preset)
{
  return preset->num;
}

const char*
fluid_defpreset_get_name(fluid_defpreset_t* preset)
{
  return preset->name;
}

/*
 * fluid_defpreset_next
 */
fluid_defpreset_t*
fluid_defpreset_next(fluid_defpreset_t* preset)
{
  return preset->next;
}


/*
 * fluid_defpreset_noteon
 */
int
fluid_defpreset_noteon(fluid_defpreset_t* preset, fluid_synth_t* synth, int chan, int key, int vel)
{
  fluid_preset_zone_t *preset_zone, *global_preset_zone;
  fluid_inst_t* inst;
  fluid_inst_zone_t *inst_zone, *global_inst_zone;
  fluid_sample_t* sample;
  fluid_voice_t* voice;
  fluid_mod_t * mod;
  fluid_mod_t * mod_list[FLUID_NUM_MOD]; /* list for 'sorting' preset modulators */
  int mod_list_count;
  int i;

  global_preset_zone = fluid_defpreset_get_global_zone(preset);

  /* run thru all the zones of this preset */
  preset_zone = fluid_defpreset_get_zone(preset);
  while (preset_zone != NULL) {

    /* check if the note falls into the key and velocity range of this
       preset */
    if (fluid_preset_zone_inside_range(preset_zone, key, vel)) {

      inst = fluid_preset_zone_get_inst(preset_zone);
      global_inst_zone = fluid_inst_get_global_zone(inst);

      /* run thru all the zones of this instrument */
      inst_zone = fluid_inst_get_zone(inst);
	  while (inst_zone != NULL) {

	/* make sure this instrument zone has a valid sample */
	sample = fluid_inst_zone_get_sample(inst_zone);
	if ((sample == NULL) || fluid_sample_in_rom(sample)) {
	  inst_zone = fluid_inst_zone_next(inst_zone);
	  continue;
	}

	/* check if the note falls into the key and velocity range of this
	   instrument */

	if (fluid_inst_zone_inside_range(inst_zone, key, vel) && (sample != NULL)) {

	  /* this is a good zone. allocate a new synthesis process and
             initialize it */

	  voice = fluid_synth_alloc_voice(synth, sample, chan, key, vel);
	  if (voice == NULL) {
	    return FLUID_FAILED;
	  }


	  /* Instrument level, generators */

	  for (i = 0; i < GEN_LAST; i++) {

	    /* SF 2.01 section 9.4 'bullet' 4:
	     *
	     * A generator in a local instrument zone supersedes a
	     * global instrument zone generator.  Both cases supersede
	     * the default generator -> voice_gen_set */

	    if (inst_zone->gen[i].flags){
	      fluid_voice_gen_set(voice, i, inst_zone->gen[i].val);

	    } else if ((global_inst_zone != NULL) && (global_inst_zone->gen[i].flags)) {
	      fluid_voice_gen_set(voice, i, global_inst_zone->gen[i].val);

	    } else {
	      /* The generator has not been defined in this instrument.
	       * Do nothing, leave it at the default.
	       */
	    }

	  } /* for all generators */

	  /* global instrument zone, modulators: Put them all into a
	   * list. */

	  mod_list_count = 0;

	  if (global_inst_zone){
	    mod = global_inst_zone->mod;
	    while (mod){
	      mod_list[mod_list_count++] = mod;
	      mod = mod->next;
	    }
	  }

	  /* local instrument zone, modulators.
	   * Replace modulators with the same definition in the list:
	   * SF 2.01 page 69, 'bullet' 8
	   */
	  mod = inst_zone->mod;

	  while (mod){

	    /* 'Identical' modulators will be deleted by setting their
	     *  list entry to NULL.  The list length is known, NULL
	     *  entries will be ignored later.  SF2.01 section 9.5.1
	     *  page 69, 'bullet' 3 defines 'identical'.  */

	    for (i = 0; i < mod_list_count; i++){
	      if (mod_list[i] && fluid_mod_test_identity(mod,mod_list[i])){
		mod_list[i] = NULL;
	      }
	    }

	    /* Finally add the new modulator to to the list. */
	    mod_list[mod_list_count++] = mod;
	    mod = mod->next;
	  }

	  /* Add instrument modulators (global / local) to the voice. */
	  for (i = 0; i < mod_list_count; i++){

	    mod = mod_list[i];

	    if (mod != NULL){ /* disabled modulators CANNOT be skipped. */

	      /* Instrument modulators -supersede- existing (default)
	       * modulators.  SF 2.01 page 69, 'bullet' 6 */
	      fluid_voice_add_mod(voice, mod, FLUID_VOICE_OVERWRITE);
	    }
	  }

	  /* Preset level, generators */

	  for (i = 0; i < GEN_LAST; i++) {

	    /* SF 2.01 section 8.5 page 58: If some generators are
	     * encountered at preset level, they should be ignored */
	    if ((i != GEN_STARTADDROFS)
		&& (i != GEN_ENDADDROFS)
		&& (i != GEN_STARTLOOPADDROFS)
		&& (i != GEN_ENDLOOPADDROFS)
		&& (i != GEN_STARTADDRCOARSEOFS)
		&& (i != GEN_ENDADDRCOARSEOFS)
		&& (i != GEN_STARTLOOPADDRCOARSEOFS)
		&& (i != GEN_KEYNUM)
		&& (i != GEN_VELOCITY)
		&& (i != GEN_ENDLOOPADDRCOARSEOFS)
		&& (i != GEN_SAMPLEMODE)
		&& (i != GEN_EXCLUSIVECLASS)
		&& (i != GEN_OVERRIDEROOTKEY)) {

	      /* SF 2.01 section 9.4 'bullet' 9: A generator in a
	       * local preset zone supersedes a global preset zone
	       * generator.  The effect is -added- to the destination
	       * summing node -> voice_gen_incr */

	      if (preset_zone->gen[i].flags) {
		fluid_voice_gen_incr(voice, i, preset_zone->gen[i].val);
	      } else if ((global_preset_zone != NULL) && global_preset_zone->gen[i].flags) {
		fluid_voice_gen_incr(voice, i, global_preset_zone->gen[i].val);
	      } else {
		/* The generator has not been defined in this preset
		 * Do nothing, leave it unchanged.
		 */
	      }
	    } /* if available at preset level */
	  } /* for all generators */


	  /* Global preset zone, modulators: put them all into a
	   * list. */
	  mod_list_count = 0;
	  if (global_preset_zone){
	    mod = global_preset_zone->mod;
	    while (mod){
	      mod_list[mod_list_count++] = mod;
	      mod = mod->next;
	    }
	  }

	  /* Process the modulators of the local preset zone.  Kick
	   * out all identical modulators from the global preset zone
	   * (SF 2.01 page 69, second-last bullet) */

	  mod = preset_zone->mod;
	  while (mod){
	    for (i = 0; i < mod_list_count; i++){
	      if (mod_list[i] && fluid_mod_test_identity(mod,mod_list[i])){
		mod_list[i] = NULL;
	      }
	    }

	    /* Finally add the new modulator to the list. */
	    mod_list[mod_list_count++] = mod;
	    mod = mod->next;
	  }

	  /* Add preset modulators (global / local) to the voice. */
	  for (i = 0; i < mod_list_count; i++){
	    mod = mod_list[i];
	    if ((mod != NULL) && (mod->amount != 0)) { /* disabled modulators can be skipped. */

	      /* Preset modulators -add- to existing instrument /
	       * default modulators.  SF2.01 page 70 first bullet on
	       * page */
	      fluid_voice_add_mod(voice, mod, FLUID_VOICE_ADD);
	    }
	  }

	  /* add the synthesis process to the synthesis loop. */
	  fluid_synth_start_voice(synth, voice);

	  /* Store the ID of the first voice that was created by this noteon event.
	   * Exclusive class may only terminate older voices.
	   * That avoids killing voices, which have just been created.
	   * (a noteon event can create several voice processes with the same exclusive
	   * class - for example when using stereo samples)
	   */
	}

	inst_zone = fluid_inst_zone_next(inst_zone);
      }
	}
    preset_zone = fluid_preset_zone_next(preset_zone);
  }

  return FLUID_OK;
}

/*
 * fluid_defpreset_set_global_zone
 */
int
fluid_defpreset_set_global_zone(fluid_defpreset_t* preset, fluid_preset_zone_t* zone)
{
  preset->global_zone = zone;
  return FLUID_OK;
}

/*
 * fluid_defpreset_import_sfont
 */
int
fluid_defpreset_import_sfont(fluid_defpreset_t* preset,
			     SFPreset* sfpreset,
			     fluid_defsfont_t* sfont)
{
  fluid_list_t *p;
  SFZone* sfzone;
  fluid_preset_zone_t* zone;
  int count;
  char zone_name[256];
  if (FLUID_STRLEN(sfpreset->name) > 0) {
    FLUID_STRCPY(preset->name, sfpreset->name);
  } else {
    FLUID_SNPRINTF(preset->name, sizeof(preset->name), "Bank%d,Pre%d", sfpreset->bank, sfpreset->prenum);
  }
  preset->bank = sfpreset->bank;
  preset->num = sfpreset->prenum;
  p = sfpreset->zone;
  count = 0;
  while (p != NULL) {
    sfzone = (SFZone *) p->data;
    FLUID_SNPRINTF(zone_name, sizeof(zone_name), "%s/%d", preset->name, count);
    zone = new_fluid_preset_zone(zone_name);
    if (zone == NULL) {
      return FLUID_FAILED;
    }
    if (fluid_preset_zone_import_sfont(zone, sfzone, sfont) != FLUID_OK) {
      delete_fluid_preset_zone(zone);
      return FLUID_FAILED;
    }
    if ((count == 0) && (fluid_preset_zone_get_inst(zone) == NULL)) {
      fluid_defpreset_set_global_zone(preset, zone);
    } else if (fluid_defpreset_add_zone(preset, zone) != FLUID_OK) {
      return FLUID_FAILED;
    }
    p = fluid_list_next(p);
    count++;
  }
  return FLUID_OK;
}

/*
 * fluid_defpreset_add_zone
 */
int
fluid_defpreset_add_zone(fluid_defpreset_t* preset, fluid_preset_zone_t* zone)
{
  if (preset->zone == NULL) {
    zone->next = NULL;
    preset->zone = zone;
  } else {
    zone->next = preset->zone;
    preset->zone = zone;
  }
  return FLUID_OK;
}

/*
 * fluid_defpreset_get_zone
 */
fluid_preset_zone_t*
fluid_defpreset_get_zone(fluid_defpreset_t* preset)
{
  return preset->zone;
}

/*
 * fluid_defpreset_get_global_zone
 */
fluid_preset_zone_t*
fluid_defpreset_get_global_zone(fluid_defpreset_t* preset)
{
  return preset->global_zone;
}

/*
 * fluid_preset_zone_next
 */
fluid_preset_zone_t*
fluid_preset_zone_next(fluid_preset_zone_t* preset)
{
  return preset->next;
}

/*
 * new_fluid_preset_zone
 */
fluid_preset_zone_t*
new_fluid_preset_zone(char *name)
{
  int size;
  fluid_preset_zone_t* zone = NULL;
  zone = FLUID_NEW(fluid_preset_zone_t);
  if (zone == NULL) {
    FLUID_LOG(FLUID_ERR, "Out of memory");
    return NULL;
  }
  zone->next = NULL;
  size = 1 + FLUID_STRLEN(name);
  zone->name = FLUID_MALLOC(size);
  if (zone->name == NULL) {
    FLUID_LOG(FLUID_ERR, "Out of memory");
    FLUID_FREE(zone);
    return NULL;
  }
  FLUID_STRCPY(zone->name, name);
  zone->inst = NULL;
  zone->keylo = 0;
  zone->keyhi = 128;
  zone->vello = 0;
  zone->velhi = 128;

  /* Flag all generators as unused (default, they will be set when they are found
   * in the sound font).
   * This also sets the generator values to default, but that is of no concern here.*/
  fluid_gen_set_default_values(&zone->gen[0]);
  zone->mod = NULL; /* list of modulators */
  return zone;
}

/***************************************************************
 *
 *                           PRESET_ZONE
 */

/*
 * delete_fluid_preset_zone
 */
void
delete_fluid_preset_zone(fluid_preset_zone_t* zone)
{
  fluid_mod_t *mod, *tmp;

  fluid_return_if_fail(zone != NULL);
  
  mod = zone->mod;
  while (mod)	/* delete the modulators */
    {
      tmp = mod;
      mod = mod->next;
      fluid_mod_delete (tmp);
    }

  FLUID_FREE (zone->name);
  delete_fluid_inst (zone->inst);
  FLUID_FREE(zone);
}

/*
 * fluid_preset_zone_import_sfont
 */
int
fluid_preset_zone_import_sfont(fluid_preset_zone_t* zone, SFZone *sfzone, fluid_defsfont_t* sfont)
{
  fluid_list_t *r;
  SFGen* sfgen;
  int count;
  for (count = 0, r = sfzone->gen; r != NULL; count++) {
    sfgen = (SFGen *) r->data;
    switch (sfgen->id) {
    case GEN_KEYRANGE:
      zone->keylo = (int) sfgen->amount.range.lo;
      zone->keyhi = (int) sfgen->amount.range.hi;
      break;
    case GEN_VELRANGE:
      zone->vello = (int) sfgen->amount.range.lo;
      zone->velhi = (int) sfgen->amount.range.hi;
      break;
    default:
      /* FIXME: some generators have an unsigne word amount value but i don't know which ones */
      zone->gen[sfgen->id].val = (fluid_real_t) sfgen->amount.sword;
      zone->gen[sfgen->id].flags = GEN_SET;
      break;
    }
    r = fluid_list_next(r);
  }
  if ((sfzone->instsamp != NULL) && (sfzone->instsamp->data != NULL)) {
    zone->inst = (fluid_inst_t*) new_fluid_inst();
    if (zone->inst == NULL) {
      FLUID_LOG(FLUID_ERR, "Out of memory");
      return FLUID_FAILED;
    }
    if (fluid_inst_import_sfont(zone->inst, (SFInst *) sfzone->instsamp->data, sfont) != FLUID_OK) {
      return FLUID_FAILED;
    }
  }

  /* Import the modulators (only SF2.1 and higher) */
  for (count = 0, r = sfzone->mod; r != NULL; count++) {

    SFMod* mod_src = (SFMod *)r->data;
    fluid_mod_t * mod_dest = fluid_mod_new();
    int type;

    if (mod_dest == NULL){
      return FLUID_FAILED;
    }
    mod_dest->next = NULL; /* pointer to next modulator, this is the end of the list now.*/

    /* *** Amount *** */
    mod_dest->amount = mod_src->amount;

    /* *** Source *** */
    mod_dest->src1 = mod_src->src & 127; /* index of source 1, seven-bit value, SF2.01 section 8.2, page 50 */
    mod_dest->flags1 = 0;

    /* Bit 7: CC flag SF 2.01 section 8.2.1 page 50*/
    if (mod_src->src & (1<<7)){
      mod_dest->flags1 |= FLUID_MOD_CC;
    } else {
      mod_dest->flags1 |= FLUID_MOD_GC;
    }

    /* Bit 8: D flag SF 2.01 section 8.2.2 page 51*/
    if (mod_src->src & (1<<8)){
      mod_dest->flags1 |= FLUID_MOD_NEGATIVE;
    } else {
      mod_dest->flags1 |= FLUID_MOD_POSITIVE;
    }

    /* Bit 9: P flag SF 2.01 section 8.2.3 page 51*/
    if (mod_src->src & (1<<9)){
      mod_dest->flags1 |= FLUID_MOD_BIPOLAR;
    } else {
      mod_dest->flags1 |= FLUID_MOD_UNIPOLAR;
    }

    /* modulator source types: SF2.01 section 8.2.1 page 52 */
    type=(mod_src->src) >> 10;
    type &= 63; /* type is a 6-bit value */
    if (type == 0){
      mod_dest->flags1 |= FLUID_MOD_LINEAR;
    } else if (type == 1){
      mod_dest->flags1 |= FLUID_MOD_CONCAVE;
    } else if (type == 2){
      mod_dest->flags1 |= FLUID_MOD_CONVEX;
    } else if (type == 3){
      mod_dest->flags1 |= FLUID_MOD_SWITCH;
    } else {
      /* This shouldn't happen - unknown type!
       * Deactivate the modulator by setting the amount to 0. */
      mod_dest->amount=0;
    }

    /* *** Dest *** */
    mod_dest->dest = mod_src->dest; /* index of controlled generator */

    /* *** Amount source *** */
    mod_dest->src2 = mod_src->amtsrc & 127; /* index of source 2, seven-bit value, SF2.01 section 8.2, p.50 */
    mod_dest->flags2 = 0;

    /* Bit 7: CC flag SF 2.01 section 8.2.1 page 50*/
    if (mod_src->amtsrc & (1<<7)){
      mod_dest->flags2 |= FLUID_MOD_CC;
    } else {
      mod_dest->flags2 |= FLUID_MOD_GC;
    }

    /* Bit 8: D flag SF 2.01 section 8.2.2 page 51*/
    if (mod_src->amtsrc & (1<<8)){
      mod_dest->flags2 |= FLUID_MOD_NEGATIVE;
    } else {
      mod_dest->flags2 |= FLUID_MOD_POSITIVE;
    }

    /* Bit 9: P flag SF 2.01 section 8.2.3 page 51*/
    if (mod_src->amtsrc & (1<<9)){
      mod_dest->flags2 |= FLUID_MOD_BIPOLAR;
    } else {
      mod_dest->flags2 |= FLUID_MOD_UNIPOLAR;
    }

    /* modulator source types: SF2.01 section 8.2.1 page 52 */
    type = (mod_src->amtsrc) >> 10;
    type &= 63; /* type is a 6-bit value */
    if (type == 0){
      mod_dest->flags2 |= FLUID_MOD_LINEAR;
    } else if (type == 1){
      mod_dest->flags2 |= FLUID_MOD_CONCAVE;
    } else if (type == 2){
      mod_dest->flags2 |= FLUID_MOD_CONVEX;
    } else if (type == 3){
      mod_dest->flags2 |= FLUID_MOD_SWITCH;
    } else {
      /* This shouldn't happen - unknown type!
       * Deactivate the modulator by setting the amount to 0. */
      mod_dest->amount=0;
    }

    /* *** Transform *** */
    /* SF2.01 only uses the 'linear' transform (0).
     * Deactivate the modulator by setting the amount to 0 in any other case.
     */
    if (mod_src->trans !=0){
      mod_dest->amount = 0;
    }

    /* Store the new modulator in the zone The order of modulators
     * will make a difference, at least in an instrument context: The
     * second modulator overwrites the first one, if they only differ
     * in amount. */
    if (count == 0){
      zone->mod = mod_dest;
    } else {
      fluid_mod_t * last_mod = zone->mod;

      /* Find the end of the list */
      while (last_mod->next != NULL){
	last_mod=last_mod->next;
      }

      last_mod->next = mod_dest;
    }

    r = fluid_list_next(r);
  } /* foreach modulator */

  return FLUID_OK;
}

/*
 * fluid_preset_zone_get_inst
 */
fluid_inst_t*
fluid_preset_zone_get_inst(fluid_preset_zone_t* zone)
{
  return zone->inst;
}

/*
 * fluid_preset_zone_inside_range
 */
int
fluid_preset_zone_inside_range(fluid_preset_zone_t* zone, int key, int vel)
{
  return ((zone->keylo <= key) &&
	  (zone->keyhi >= key) &&
	  (zone->vello <= vel) &&
	  (zone->velhi >= vel));
}

/***************************************************************
 *
 *                           INST
 */

/*
 * new_fluid_inst
 */
fluid_inst_t*
new_fluid_inst()
{
  fluid_inst_t* inst = FLUID_NEW(fluid_inst_t);
  if (inst == NULL) {
    FLUID_LOG(FLUID_ERR, "Out of memory");
    return NULL;
  }
  inst->name[0] = 0;
  inst->global_zone = NULL;
  inst->zone = NULL;
  return inst;
}

/*
 * delete_fluid_inst
 */
void
delete_fluid_inst(fluid_inst_t* inst)
{
  fluid_inst_zone_t* zone;
  
  fluid_return_if_fail(inst != NULL);
  
    delete_fluid_inst_zone(inst->global_zone);
    inst->global_zone = NULL;
    
  zone = inst->zone;
  while (zone != NULL) {
    inst->zone = zone->next;
    delete_fluid_inst_zone(zone);
    zone = inst->zone;
  }
  FLUID_FREE(inst);
}

/*
 * fluid_inst_set_global_zone
 */
int
fluid_inst_set_global_zone(fluid_inst_t* inst, fluid_inst_zone_t* zone)
{
  inst->global_zone = zone;
  return FLUID_OK;
}

/*
 * fluid_inst_import_sfont
 */
int
fluid_inst_import_sfont(fluid_inst_t* inst, SFInst *sfinst, fluid_defsfont_t* sfont)
{
  fluid_list_t *p;
  SFZone* sfzone;
  fluid_inst_zone_t* zone;
  char zone_name[256];
  int count;

  p = sfinst->zone;
  if (FLUID_STRLEN(sfinst->name) > 0) {
    FLUID_STRCPY(inst->name, sfinst->name);
  } else {
    FLUID_STRCPY(inst->name, "<untitled>");
  }

  count = 0;
  while (p != NULL) {

    sfzone = (SFZone *) p->data;
    FLUID_SNPRINTF(zone_name, sizeof(zone_name), "%s/%d", inst->name, count);

    zone = new_fluid_inst_zone(zone_name);
    if (zone == NULL) {
      return FLUID_FAILED;
    }

    if (fluid_inst_zone_import_sfont(zone, sfzone, sfont) != FLUID_OK) {
      delete_fluid_inst_zone(zone);
      return FLUID_FAILED;
    }

    if ((count == 0) && (fluid_inst_zone_get_sample(zone) == NULL)) {
      fluid_inst_set_global_zone(inst, zone);

    } else if (fluid_inst_add_zone(inst, zone) != FLUID_OK) {
      return FLUID_FAILED;
    }

    p = fluid_list_next(p);
    count++;
  }
  return FLUID_OK;
}

/*
 * fluid_inst_add_zone
 */
int
fluid_inst_add_zone(fluid_inst_t* inst, fluid_inst_zone_t* zone)
{
  if (inst->zone == NULL) {
    zone->next = NULL;
    inst->zone = zone;
  } else {
    zone->next = inst->zone;
    inst->zone = zone;
  }
  return FLUID_OK;
}

/*
 * fluid_inst_get_zone
 */
fluid_inst_zone_t*
fluid_inst_get_zone(fluid_inst_t* inst)
{
  return inst->zone;
}

/*
 * fluid_inst_get_global_zone
 */
fluid_inst_zone_t*
fluid_inst_get_global_zone(fluid_inst_t* inst)
{
  return inst->global_zone;
}

/***************************************************************
 *
 *                           INST_ZONE
 */

/*
 * new_fluid_inst_zone
 */
fluid_inst_zone_t*
new_fluid_inst_zone(char* name)
{
  int size;
  fluid_inst_zone_t* zone = NULL;
  zone = FLUID_NEW(fluid_inst_zone_t);
  if (zone == NULL) {
    FLUID_LOG(FLUID_ERR, "Out of memory");
    return NULL;
  }
  zone->next = NULL;
  size = 1 + FLUID_STRLEN(name);
  zone->name = FLUID_MALLOC(size);
  if (zone->name == NULL) {
    FLUID_LOG(FLUID_ERR, "Out of memory");
    FLUID_FREE(zone);
    return NULL;
  }
  FLUID_STRCPY(zone->name, name);
  zone->sample = NULL;
  zone->keylo = 0;
  zone->keyhi = 128;
  zone->vello = 0;
  zone->velhi = 128;

  /* Flag the generators as unused.
   * This also sets the generator values to default, but they will be overwritten anyway, if used.*/
  fluid_gen_set_default_values(&zone->gen[0]);
  zone->mod=NULL; /* list of modulators */
  return zone;
}

/*
 * delete_fluid_inst_zone
 */
void
delete_fluid_inst_zone(fluid_inst_zone_t* zone)
{
  fluid_mod_t *mod, *tmp;

  fluid_return_if_fail(zone != NULL);
  
  mod = zone->mod;
  while (mod)	/* delete the modulators */
    {
      tmp = mod;
      mod = mod->next;
      fluid_mod_delete (tmp);
    }

  FLUID_FREE (zone->name);
  FLUID_FREE(zone);
}

/*
 * fluid_inst_zone_next
 */
fluid_inst_zone_t*
fluid_inst_zone_next(fluid_inst_zone_t* zone)
{
  return zone->next;
}

/*
 * fluid_inst_zone_import_sfont
 */
int
fluid_inst_zone_import_sfont(fluid_inst_zone_t* zone, SFZone *sfzone, fluid_defsfont_t* sfont)
{
  fluid_list_t *r;
  SFGen* sfgen;
  int count;

  for (count = 0, r = sfzone->gen; r != NULL; count++) {
    sfgen = (SFGen *) r->data;
    switch (sfgen->id) {
    case GEN_KEYRANGE:
      zone->keylo = (int) sfgen->amount.range.lo;
      zone->keyhi = (int) sfgen->amount.range.hi;
      break;
    case GEN_VELRANGE:
      zone->vello = (int) sfgen->amount.range.lo;
      zone->velhi = (int) sfgen->amount.range.hi;
      break;
    default:
      /* FIXME: some generators have an unsigned word amount value but
	 i don't know which ones */
      zone->gen[sfgen->id].val = (fluid_real_t) sfgen->amount.sword;
      zone->gen[sfgen->id].flags = GEN_SET;
      break;
    }
    r = fluid_list_next(r);
  }

  /* FIXME */
/*    if (zone->gen[GEN_EXCLUSIVECLASS].flags == GEN_SET) { */
/*      FLUID_LOG(FLUID_DBG, "ExclusiveClass=%d\n", (int) zone->gen[GEN_EXCLUSIVECLASS].val); */
/*    } */

  /* fixup sample pointer */
  if ((sfzone->instsamp != NULL) && (sfzone->instsamp->data != NULL))
    zone->sample = ((SFSample *)(sfzone->instsamp->data))->fluid_sample;

  /* Import the modulators (only SF2.1 and higher) */
  for (count = 0, r = sfzone->mod; r != NULL; count++) {
    SFMod* mod_src = (SFMod *) r->data;
    int type;
    fluid_mod_t* mod_dest;

    mod_dest = fluid_mod_new();
    if (mod_dest == NULL){
      return FLUID_FAILED;
    }

    mod_dest->next = NULL; /* pointer to next modulator, this is the end of the list now.*/

    /* *** Amount *** */
    mod_dest->amount = mod_src->amount;

    /* *** Source *** */
    mod_dest->src1 = mod_src->src & 127; /* index of source 1, seven-bit value, SF2.01 section 8.2, page 50 */
    mod_dest->flags1 = 0;

    /* Bit 7: CC flag SF 2.01 section 8.2.1 page 50*/
    if (mod_src->src & (1<<7)){
      mod_dest->flags1 |= FLUID_MOD_CC;
    } else {
      mod_dest->flags1 |= FLUID_MOD_GC;
    }

    /* Bit 8: D flag SF 2.01 section 8.2.2 page 51*/
    if (mod_src->src & (1<<8)){
      mod_dest->flags1 |= FLUID_MOD_NEGATIVE;
    } else {
      mod_dest->flags1 |= FLUID_MOD_POSITIVE;
    }

    /* Bit 9: P flag SF 2.01 section 8.2.3 page 51*/
    if (mod_src->src & (1<<9)){
      mod_dest->flags1 |= FLUID_MOD_BIPOLAR;
    } else {
      mod_dest->flags1 |= FLUID_MOD_UNIPOLAR;
    }

    /* modulator source types: SF2.01 section 8.2.1 page 52 */
    type = (mod_src->src) >> 10;
    type &= 63; /* type is a 6-bit value */
    if (type == 0){
      mod_dest->flags1 |= FLUID_MOD_LINEAR;
    } else if (type == 1){
      mod_dest->flags1 |= FLUID_MOD_CONCAVE;
    } else if (type == 2){
      mod_dest->flags1 |= FLUID_MOD_CONVEX;
    } else if (type == 3){
      mod_dest->flags1 |= FLUID_MOD_SWITCH;
    } else {
      /* This shouldn't happen - unknown type!
       * Deactivate the modulator by setting the amount to 0. */
      mod_dest->amount = 0;
    }

    /* *** Dest *** */
    mod_dest->dest=mod_src->dest; /* index of controlled generator */

    /* *** Amount source *** */
    mod_dest->src2=mod_src->amtsrc & 127; /* index of source 2, seven-bit value, SF2.01 section 8.2, page 50 */
    mod_dest->flags2 = 0;

    /* Bit 7: CC flag SF 2.01 section 8.2.1 page 50*/
    if (mod_src->amtsrc & (1<<7)){
      mod_dest->flags2 |= FLUID_MOD_CC;
    } else {
      mod_dest->flags2 |= FLUID_MOD_GC;
    }

    /* Bit 8: D flag SF 2.01 section 8.2.2 page 51*/
    if (mod_src->amtsrc & (1<<8)){
      mod_dest->flags2 |= FLUID_MOD_NEGATIVE;
    } else {
      mod_dest->flags2 |= FLUID_MOD_POSITIVE;
    }

    /* Bit 9: P flag SF 2.01 section 8.2.3 page 51*/
    if (mod_src->amtsrc & (1<<9)){
      mod_dest->flags2 |= FLUID_MOD_BIPOLAR;
    } else {
      mod_dest->flags2 |= FLUID_MOD_UNIPOLAR;
    }

    /* modulator source types: SF2.01 section 8.2.1 page 52 */
    type=(mod_src->amtsrc) >> 10;
    type &= 63; /* type is a 6-bit value */
    if (type == 0){
      mod_dest->flags2 |= FLUID_MOD_LINEAR;
    } else if (type == 1){
      mod_dest->flags2 |= FLUID_MOD_CONCAVE;
    } else if (type == 2){
      mod_dest->flags2 |= FLUID_MOD_CONVEX;
    } else if (type == 3){
      mod_dest->flags2 |= FLUID_MOD_SWITCH;
    } else {
      /* This shouldn't happen - unknown type!
       * Deactivate the modulator by setting the amount to 0. */
      mod_dest->amount = 0;
    }

    /* *** Transform *** */
    /* SF2.01 only uses the 'linear' transform (0).
     * Deactivate the modulator by setting the amount to 0 in any other case.
     */
    if (mod_src->trans !=0){
      mod_dest->amount = 0;
    }

    /* Store the new modulator in the zone
     * The order of modulators will make a difference, at least in an instrument context:
     * The second modulator overwrites the first one, if they only differ in amount. */
    if (count == 0){
      zone->mod=mod_dest;
    } else {
      fluid_mod_t * last_mod=zone->mod;
      /* Find the end of the list */
      while (last_mod->next != NULL){
	last_mod=last_mod->next;
      }
      last_mod->next=mod_dest;
    }

    r = fluid_list_next(r);
  } /* foreach modulator */
  return FLUID_OK;
}

/*
 * fluid_inst_zone_get_sample
 */
fluid_sample_t*
fluid_inst_zone_get_sample(fluid_inst_zone_t* zone)
{
  return zone->sample;
}

/*
 * fluid_inst_zone_inside_range
 */
int
fluid_inst_zone_inside_range(fluid_inst_zone_t* zone, int key, int vel)
{
  return ((zone->keylo <= key) &&
	  (zone->keyhi >= key) &&
	  (zone->vello <= vel) &&
	  (zone->velhi >= vel));
}

/***************************************************************
 *
 *                           SAMPLE
 */

/*
 * new_fluid_sample
 */
fluid_sample_t*
new_fluid_sample()
{
  fluid_sample_t* sample = NULL;

  sample = FLUID_NEW(fluid_sample_t);
  if (sample == NULL) {
    FLUID_LOG(FLUID_ERR, "Out of memory");
    return NULL;
  }

  memset(sample, 0, sizeof(fluid_sample_t));
  sample->valid = 1;

  return sample;
}

/*
 * delete_fluid_sample
 */
void
delete_fluid_sample(fluid_sample_t* sample)
{
  fluid_return_if_fail(sample != NULL);
    
  if (sample->sampletype & FLUID_SAMPLETYPE_OGG_VORBIS)
  {
#if LIBSNDFILE_SUPPORT
      FLUID_FREE(sample->data);
#endif
  }

  FLUID_FREE(sample);
}

/*
 * fluid_sample_in_rom
 */
int
fluid_sample_in_rom(fluid_sample_t* sample)
{
  return (sample->sampletype & FLUID_SAMPLETYPE_ROM);
}

/*
 * fluid_sample_import_sfont
 */
#if LIBSNDFILE_SUPPORT
// virtual file access rountines to allow for handling
// samples as virtual files in memory
static sf_count_t
sfvio_get_filelen(void* user_data)
{
  fluid_sample_t *sample = (fluid_sample_t *)user_data;

  return (sf_count_t)(sample->end + 1 - sample->start);
}

static sf_count_t
sfvio_seek(sf_count_t offset, int whence, void* user_data)
{
  fluid_sample_t *sample = (fluid_sample_t *)user_data;

  switch (whence)
  {
    case SEEK_SET:
      sample->userdata = (void *)offset;
      break;
    case SEEK_CUR:
      sample->userdata = (void *)((sf_count_t)sample->userdata + offset);
      break;
    case SEEK_END:
      sample->userdata = (void *)(sfvio_get_filelen(user_data) + offset);
      break;
  }

  return (sf_count_t)sample->userdata;
}

static sf_count_t
sfvio_read(void* ptr, sf_count_t count, void* user_data)
{
  fluid_sample_t *sample = (fluid_sample_t *)user_data;
  sf_count_t remain = sfvio_get_filelen(user_data) - (sf_count_t)sample->userdata;
  
  if (count > remain)
      count = remain;

  memcpy(ptr, (char *)sample->data + sample->start + (sf_count_t)sample->userdata, count);
  sample->userdata = (void *)((sf_count_t)sample->userdata + count);

  return count;
}

static sf_count_t
sfvio_tell (void* user_data)
{
  fluid_sample_t *sample = (fluid_sample_t *)user_data;

  return (sf_count_t)sample->userdata;
}
#endif

int
fluid_sample_import_sfont(fluid_sample_t* sample, SFSample* sfsample, fluid_defsfont_t* sfont)
{
  FLUID_STRCPY(sample->name, sfsample->name);
  sample->data = sfont->sampledata;
  sample->data24 = sfont->sample24data;
  sample->start = sfsample->start;
  sample->end = sfsample->start + sfsample->end;
  sample->loopstart = sfsample->start + sfsample->loopstart;
  sample->loopend = sfsample->start + sfsample->loopend;
  sample->samplerate = sfsample->samplerate;
  sample->origpitch = sfsample->origpitch;
  sample->pitchadj = sfsample->pitchadj;
  sample->sampletype = sfsample->sampletype;

  if (sample->sampletype & FLUID_SAMPLETYPE_OGG_VORBIS)
  {
#if LIBSNDFILE_SUPPORT
    SNDFILE *sndfile;
    SF_INFO sfinfo;
    SF_VIRTUAL_IO sfvio = {
      sfvio_get_filelen,
      sfvio_seek,
      sfvio_read,
      NULL,
      sfvio_tell
    };
    short *sampledata_ogg;
    int inv_loop = FALSE;

    // initialize file position indicator and SF_INFO structure
    g_assert(sample->userdata == NULL);
    memset(&sfinfo, 0, sizeof(sfinfo));

    // open sample as a virtual file in memory
    sndfile = sf_open_virtual(&sfvio, SFM_READ, &sfinfo, sample);
    if (!sndfile)
    {
      FLUID_LOG(FLUID_ERR, sf_strerror(sndfile));
      return FLUID_FAILED;
    }

    // empty sample
    if (!sfinfo.frames || !sfinfo.channels)
    {
      sample->start = sample->end =
      sample->loopstart = sample->loopend =
      sample->valid = 0;
      sample->data = NULL;
      sf_close(sndfile);
      return FLUID_OK;
    }

    // allocate memory for uncompressed sample data stream
    sampledata_ogg = (short *)FLUID_MALLOC(sfinfo.frames * sfinfo.channels * sizeof(short));
    if (!sampledata_ogg)
    {
      FLUID_LOG(FLUID_ERR, "Out of memory");
      sf_close(sndfile);
      return FLUID_FAILED;
    }

    // uncompress sample data stream
    if (sf_readf_short(sndfile, sampledata_ogg, sfinfo.frames) < sfinfo.frames)
    {
      FLUID_FREE(sampledata_ogg);
      FLUID_LOG(FLUID_ERR, sf_strerror(sndfile));
      sf_close(sndfile);
      return FLUID_FAILED;
    }
    sf_close(sndfile);

    // point sample data to uncompressed data stream
    sample->data = sampledata_ogg;
    sample->start = 0;
    sample->end = sfinfo.frames - 1;

    /* loop is fowled?? (cluck cluck :) */
    if (sample->loopend-1 > sample->end /* loopend may point one sample after valid sample data, as this one will never be played */
        || sample->loopstart >= sample->loopend)
    {
        FLUID_LOG (FLUID_DBG, _("Vorbis sample '%s' has unusable loop stop '%d',"
        " setting to sample end '%d'+1"), sample->name, sample->loopend, sample->end);
        
        /* though illegal, loopend may be set to loopstart to disable loop */
        /* is it worth informing the user? */
        inv_loop |= (sample->loopend != sample->loopstart);
        sample->loopend = sample->end+1;
    }
    
    if(sample->loopstart < sample->start
       || sample->loopstart >= sample->loopend)
    {
        FLUID_LOG (FLUID_DBG, _("Vorbis sample '%s' has unusable loop start '%d',"
        " setting to sample start '%d'"), sample->name, sample->loopstart, sample->start);
        sample->loopstart = sample->start;
        inv_loop |= TRUE;
    }
    
    if(inv_loop)
    {
        FLUID_LOG (FLUID_WARN, _("Vorbis sample '%s' has invalid loop points"), sample->name);
    }
#else
    return FLUID_FAILED;
#endif
  }

  if (sample->sampletype & FLUID_SAMPLETYPE_ROM) {
    sample->valid = 0;
    FLUID_LOG(FLUID_WARN, "Ignoring sample '%s': can't use ROM samples", sample->name);
  }
  if (sample->end - sample->start < 8) {
    sample->valid = 0;
    FLUID_LOG(FLUID_WARN, "Ignoring sample '%s': too few sample data points", sample->name);
  } else {
/*      if (sample->loopstart < sample->start + 8) { */
/*        FLUID_LOG(FLUID_WARN, "Fixing sample %s: at least 8 data points required before loop start", sample->name);     */
/*        sample->loopstart = sample->start + 8; */
/*      } */
/*      if (sample->loopend > sample->end - 8) { */
/*        FLUID_LOG(FLUID_WARN, "Fixing sample %s: at least 8 data points required after loop end", sample->name);     */
/*        sample->loopend = sample->end - 8; */
/*      } */
  }
  return FLUID_OK;
}



/********************************************************************************/
/********************************************************************************/
/********************************************************************************/
/********************************************************************************/
/********************************************************************************/



/*=================================sfload.c========================
  Borrowed from Smurf SoundFont Editor by Josh Green
  =================================================================*/

/*
   functions for loading data from sfont files, with appropriate byte swapping
   on big endian machines. Sfont IDs are not swapped because the ID read is
   equivalent to the matching ID list in memory regardless of LE/BE machine
*/

#define READCHUNK(var,fd, fcbs)	do {		\
	if (fcbs->fread(var, 8, fd) == FLUID_FAILED)			\
		return(FAIL);				\
	((SFChunk *)(var))->size = FLUID_LE32TOH(((SFChunk *)(var))->size);  \
} while(0)

#define READD(var,fd, fcbs)		do {		\
	uint32_t _temp;				\
	if (fcbs->fread(&_temp, 4, fd) == FLUID_FAILED)			\
		return(FAIL);				\
	var = FLUID_LE32TOH(_temp);			\
} while(0)

#define READW(var,fd, fcbs)		do {		\
	uint16_t _temp;				\
	if (fcbs->fread(&_temp, 2, fd) == FLUID_FAILED)			\
		return(FAIL);				\
	var = FLUID_LE16TOH(_temp);			\
} while(0)

#define READID(var,fd, fcbs)		do {		\
    if (fcbs->fread(var, 4, fd) == FLUID_FAILED)			\
	return(FAIL);					\
} while(0)

#define READSTR(var,fd, fcbs)		do {		\
    if (fcbs->fread(var, 20, fd) == FLUID_FAILED)			\
	return(FAIL);					\
    (*var)[20] = '\0';					\
} while(0)

#define READB(var,fd, fcbs)		do {		\
    if (fcbs->fread(&var, 1, fd) == FLUID_FAILED)			\
	return(FAIL);					\
} while(0)

#define FSKIP(size,fd, fcbs)		do {		\
    if (fcbs->fseek(fd, size, SEEK_CUR) == FLUID_FAILED)		\
	return(FAIL);					\
} while(0)

#define FSKIPW(fd, fcbs)		do {		\
    if (fcbs->fseek(fd, 2, SEEK_CUR) == FLUID_FAILED)			\
	return(FAIL);					\
} while(0)

/* removes and advances a fluid_list_t pointer */
#define SLADVREM(list, item)	do {		\
    fluid_list_t *_temp = item;				\
    item = fluid_list_next(item);				\
    list = fluid_list_remove_link(list, _temp);		\
    delete1_fluid_list(_temp);				\
} while(0)

static int chunkid (unsigned int id);
static int load_body (unsigned int size, SFData * sf, void * fd, const fluid_file_callbacks_t* fcbs);
static int read_listchunk (SFChunk * chunk, void * fd, const fluid_file_callbacks_t* fcbs);
static int process_info (int size, SFData * sf, void* fd, const fluid_file_callbacks_t* fcbs);
static int process_sdta (unsigned int size, SFData * sf, void * fd, const fluid_file_callbacks_t* fcbs);
static int pdtahelper (unsigned int expid, unsigned int reclen, SFChunk * chunk,
  int * size, void * fd, const fluid_file_callbacks_t* fcbs);
static int process_pdta (int size, SFData * sf, void * fd, const fluid_file_callbacks_t* fcbs);
static int load_phdr (int size, SFData * sf, void * fd, const fluid_file_callbacks_t* fcbs);
static int load_pbag (int size, SFData * sf, void * fd, const fluid_file_callbacks_t* fcbs);
static int load_pmod (int size, SFData * sf, void * fd, const fluid_file_callbacks_t* fcbs);
static int load_pgen (int size, SFData * sf, void * fd, const fluid_file_callbacks_t* fcbs);
static int load_ihdr (int size, SFData * sf, void * fd, const fluid_file_callbacks_t* fcbs);
static int load_ibag (int size, SFData * sf, void * fd, const fluid_file_callbacks_t* fcbs);
static int load_imod (int size, SFData * sf, void * fd, const fluid_file_callbacks_t* fcbs);
static int load_igen (int size, SFData * sf, void * fd, const fluid_file_callbacks_t* fcbs);
static int load_shdr (unsigned int size, SFData * sf, void * fd, const fluid_file_callbacks_t* fcbs);
static int fixup_pgen (SFData * sf);
static int fixup_igen (SFData * sf);
static int fixup_sample (SFData * sf);

static const char idlist[] = {
  "RIFFLISTsfbkINFOsdtapdtaifilisngINAMiromiverICRDIENGIPRD"
    "ICOPICMTISFTsnamsmplphdrpbagpmodpgeninstibagimodigenshdrsm24"
};

/* sound font file load functions */
static int
chunkid (unsigned int id)
{
  unsigned int i;
  unsigned int *p;

  p = (unsigned int *) & idlist;
  for (i = 0; i < sizeof (idlist) / sizeof (int); i++, p += 1)
    if (*p == id)
      return (i + 1);

  return (UNKN_ID);
}

SFData *
sfload_file (const char * fname, const fluid_file_callbacks_t* fcbs)
{
  SFData *sf = NULL;
  void *fd;
  int fsize = 0;
  int err = FALSE;

  if ((fd = fcbs->fopen (fname)) == NULL)
    {
      FLUID_LOG (FLUID_ERR, _("Unable to open file \"%s\""), fname);
      return (NULL);
    }

  if (!(sf = FLUID_NEW (SFData)))
    {
      FLUID_LOG(FLUID_ERR, "Out of memory");
      fclose(fd);
      err = TRUE;
    }

  if (!err)
    {
      memset (sf, 0, sizeof (SFData));	/* zero sfdata */
      sf->fname = FLUID_STRDUP (fname);	/* copy file name */
      sf->sffd = fd;
    }

  /* get size of file */
  if (!err && fcbs->fseek (fd, 0L, SEEK_END) == FLUID_FAILED)
    {				/* seek to end of file */
      err = TRUE;
      FLUID_LOG (FLUID_ERR, _("Seek to end of file failed"));
    }
  if (!err && (fsize = fcbs->ftell (fd)) == FLUID_FAILED)
    {				/* position = size */
      err = TRUE;
      FLUID_LOG (FLUID_ERR, _("Get end of file position failed"));
    }
  if (!err)
    rewind (fd);

  if (!err && !load_body (fsize, sf, fd, fcbs))
    err = TRUE;			/* load the sfont */

  if (err)
    {
      if (sf)
	sfont_close (sf, fcbs);
      return (NULL);
    }

  return (sf);
}

static int
load_body (unsigned int size, SFData * sf, void * fd, const fluid_file_callbacks_t* fcbs)
{
  SFChunk chunk;

  READCHUNK (&chunk, fd, fcbs);	/* load RIFF chunk */
  if (chunkid (chunk.id) != RIFF_ID) {	/* error if not RIFF */
    FLUID_LOG (FLUID_ERR, _("Not a RIFF file"));
    return (FAIL);
  }

  READID (&chunk.id, fd, fcbs);	/* load file ID */
  if (chunkid (chunk.id) != SFBK_ID) {	/* error if not SFBK_ID */
    FLUID_LOG (FLUID_ERR, _("Not a SoundFont file"));
    return (FAIL);
  }

  if (chunk.size != size - 8) {
    gerr (ErrCorr, _("SoundFont file size mismatch"));
    return (FAIL);
  }

  /* Process INFO block */
  if (!read_listchunk (&chunk, fd, fcbs))
    return (FAIL);
  if (chunkid (chunk.id) != INFO_ID)
    return (gerr (ErrCorr, _("Invalid ID found when expecting INFO chunk")));
  if (!process_info (chunk.size, sf, fd, fcbs))
    return (FAIL);

  /* Process sample chunk */
  if (!read_listchunk (&chunk, fd, fcbs))
    return (FAIL);
  if (chunkid (chunk.id) != SDTA_ID)
    return (gerr (ErrCorr,
	_("Invalid ID found when expecting SAMPLE chunk")));
  if (!process_sdta (chunk.size, sf, fd, fcbs))
    return (FAIL);

  /* process HYDRA chunk */
  if (!read_listchunk (&chunk, fd, fcbs))
    return (FAIL);
  if (chunkid (chunk.id) != PDTA_ID)
    return (gerr (ErrCorr, _("Invalid ID found when expecting HYDRA chunk")));
  if (!process_pdta (chunk.size, sf, fd, fcbs))
    return (FAIL);

  if (!fixup_pgen (sf))
    return (FAIL);
  if (!fixup_igen (sf))
    return (FAIL);
  if (!fixup_sample (sf))
    return (FAIL);

  /* sort preset list by bank, preset # */
  sf->preset = fluid_list_sort (sf->preset,
    (fluid_compare_func_t) sfont_preset_compare_func);

  return (OK);
}

static int
read_listchunk (SFChunk * chunk, void * fd, const fluid_file_callbacks_t* fcbs)
{
  READCHUNK (chunk, fd, fcbs);	/* read list chunk */
  if (chunkid (chunk->id) != LIST_ID)	/* error if ! list chunk */
    return (gerr (ErrCorr, _("Invalid chunk id in level 0 parse")));
  READID (&chunk->id, fd, fcbs);	/* read id string */
  chunk->size -= 4;
  return (OK);
}

static int
process_info (int size, SFData * sf, void * fd, const fluid_file_callbacks_t* fcbs)
{
  SFChunk chunk;
  unsigned char id;
  char *item;
  unsigned short ver;

  while (size > 0)
    {
      READCHUNK (&chunk, fd, fcbs);
      size -= 8;

      id = chunkid (chunk.id);

      if (id == IFIL_ID)
	{			/* sound font version chunk? */
	  if (chunk.size != 4)
	    return (gerr (ErrCorr,
		_("Sound font version info chunk has invalid size")));

	  READW (ver, fd, fcbs);
	  sf->version.major = ver;
	  READW (ver, fd, fcbs);
	  sf->version.minor = ver;

	  if (sf->version.major < 2) {
	    FLUID_LOG (FLUID_ERR,
		      _("Sound font version is %d.%d which is not"
			" supported, convert to version 2.0x"),
		      sf->version.major,
		      sf->version.minor);
	    return (FAIL);
	  }

	  if (sf->version.major == 3) {
#if !LIBSNDFILE_SUPPORT
	    FLUID_LOG (FLUID_WARN,
		      _("Sound font version is %d.%d but fluidsynth was compiled without"
			" support for (v3.x)"),
		      sf->version.major,
		      sf->version.minor);
	    return (FAIL);
#endif
	  }
	  else if (sf->version.major > 2) {
	    FLUID_LOG (FLUID_WARN,
		      _("Sound font version is %d.%d which is newer than"
			" what this version of fluidsynth was designed for (v2.0x)"),
		      sf->version.major,
		      sf->version.minor);
	    return (FAIL);
	  }
	}
      else if (id == IVER_ID)
	{			/* ROM version chunk? */
	  if (chunk.size != 4)
	    return (gerr (ErrCorr,
		_("ROM version info chunk has invalid size")));

	  READW (ver, fd, fcbs);
	  sf->romver.major = ver;
	  READW (ver, fd, fcbs);
	  sf->romver.minor = ver;
	}
      else if (id != UNKN_ID)
	{
	  if ((id != ICMT_ID && chunk.size > 256) || (chunk.size > 65536)
	    || (chunk.size % 2))
	    return (gerr (ErrCorr,
		_("INFO sub chunk %.4s has invalid chunk size"
		  " of %d bytes"), &chunk.id, chunk.size));

	  /* alloc for chunk id and da chunk */
	  if (!(item = FLUID_MALLOC (chunk.size + 1)))
	    {
	      FLUID_LOG(FLUID_ERR, "Out of memory");
	      return (FAIL);
	    }

	  /* attach to INFO list, sfont_close will cleanup if FAIL occurs */
	  sf->info = fluid_list_append (sf->info, item);

	  *(unsigned char *) item = id;
	  if (fcbs->fread(&item[1], chunk.size, fd) == FLUID_FAILED)
	    return (FAIL);

	  /* force terminate info item (don't forget uint8 info ID) */
	  *(item + chunk.size) = '\0';
	}
      else
	return (gerr (ErrCorr, _("Invalid chunk id in INFO chunk")));
      size -= chunk.size;
    }

  if (size < 0)
    return (gerr (ErrCorr, _("INFO chunk size mismatch")));

  return (OK);
}

static int
process_sdta (unsigned int size, SFData * sf, void * fd, const fluid_file_callbacks_t* fcbs)
{
  SFChunk chunk;

  if (size == 0)
    return (OK);		/* no sample data? */

  /* read sub chunk */
  READCHUNK (&chunk, fd, fcbs);
  size -= 8;

  if (chunkid (chunk.id) != SMPL_ID)
    return (gerr (ErrCorr,
	_("Expected SMPL chunk found invalid id instead")));

  /* SDTA chunk may also contain sm24 chunk for 24 bit samples
   * (not yet supported), only an error if SMPL chunk size is
   * greater than SDTA. */
  if (chunk.size > size)
    return (gerr (ErrCorr, _("SDTA chunk size mismatch")));

  /* sample data follows */
  sf->samplepos = fcbs->ftell (fd);

  /* used in fixup_sample() to check validity of sample headers */
  sf->samplesize = chunk.size;

<<<<<<< HEAD
  FSKIP (chunk.size, fd);
  size -= chunk.size;
  
  if(sf->version.major >= 2 && sf->version.minor >= 4)
  {
    /* any chance to find another chunk here? */
    if(size > 8)
    {
        /* read sub chunk */
        READCHUNK (&chunk, fd);
        size -= 8;
        
        if (chunkid (chunk.id) == SM24_ID)
        {
            int sm24size, sdtahalfsize;
            
            FLUID_LOG(FLUID_DBG, "Found SM24 chunk");
            if (chunk.size > size)
            {
                FLUID_LOG(FLUID_WARN, "SM24 exeeds SDTA chunk, ignoring SM24");
                goto ret; // no error
            }
            
            sdtahalfsize = sf->samplesize/2;
            /* + 1 byte in the case that half the size of smpl chunk is an odd value */
            sdtahalfsize += sdtahalfsize%2;
            sm24size = chunk.size;
            
            if (sdtahalfsize != sm24size)
            {
                FLUID_LOG(FLUID_WARN, "SM24 not equal to half the size of SMPL chunk (0x%X != 0x%X), ignoring SM24", sm24size, sdtahalfsize);
                goto ret; // no error
            }
            
            /* sample data24 follows */
            sf->sample24pos = ftell (fd);
            sf->sample24size = sm24size;
        }
    }
  }
  
ret:
  FSKIP (size, fd);
  
=======
  FSKIP (chunk.size, fd, fcbs);

>>>>>>> c94f747c
  return (OK);
}

static int
pdtahelper (unsigned int expid, unsigned int reclen, SFChunk * chunk,
  int * size, void * fd, const fluid_file_callbacks_t* fcbs)
{
  unsigned int id;
  const char *expstr;

  expstr = CHNKIDSTR (expid);	/* in case we need it */

  READCHUNK (chunk, fd, fcbs);
  *size -= 8;

  if ((id = chunkid (chunk->id)) != expid)
    return (gerr (ErrCorr, _("Expected"
	  " PDTA sub-chunk \"%.4s\" found invalid id instead"), expstr));

  if (chunk->size % reclen)	/* valid chunk size? */
    return (gerr (ErrCorr,
	_("\"%.4s\" chunk size is not a multiple of %d bytes"), expstr,
	reclen));
  if ((*size -= chunk->size) < 0)
    return (gerr (ErrCorr,
	_("\"%.4s\" chunk size exceeds remaining PDTA chunk size"), expstr));
  return (OK);
}

static int
process_pdta (int size, SFData * sf, void * fd, const fluid_file_callbacks_t* fcbs)
{
  SFChunk chunk;

  if (!pdtahelper (PHDR_ID, SFPHDRSIZE, &chunk, &size, fd, fcbs))
    return (FAIL);
  if (!load_phdr (chunk.size, sf, fd, fcbs))
    return (FAIL);

  if (!pdtahelper (PBAG_ID, SFBAGSIZE, &chunk, &size, fd, fcbs))
    return (FAIL);
  if (!load_pbag (chunk.size, sf, fd, fcbs))
    return (FAIL);

  if (!pdtahelper (PMOD_ID, SFMODSIZE, &chunk, &size, fd, fcbs))
    return (FAIL);
  if (!load_pmod (chunk.size, sf, fd, fcbs))
    return (FAIL);

  if (!pdtahelper (PGEN_ID, SFGENSIZE, &chunk, &size, fd, fcbs))
    return (FAIL);
  if (!load_pgen (chunk.size, sf, fd, fcbs))
    return (FAIL);

  if (!pdtahelper (IHDR_ID, SFIHDRSIZE, &chunk, &size, fd, fcbs))
    return (FAIL);
  if (!load_ihdr (chunk.size, sf, fd, fcbs))
    return (FAIL);

  if (!pdtahelper (IBAG_ID, SFBAGSIZE, &chunk, &size, fd, fcbs))
    return (FAIL);
  if (!load_ibag (chunk.size, sf, fd, fcbs))
    return (FAIL);

  if (!pdtahelper (IMOD_ID, SFMODSIZE, &chunk, &size, fd, fcbs))
    return (FAIL);
  if (!load_imod (chunk.size, sf, fd, fcbs))
    return (FAIL);

  if (!pdtahelper (IGEN_ID, SFGENSIZE, &chunk, &size, fd, fcbs))
    return (FAIL);
  if (!load_igen (chunk.size, sf, fd, fcbs))
    return (FAIL);

  if (!pdtahelper (SHDR_ID, SFSHDRSIZE, &chunk, &size, fd, fcbs))
    return (FAIL);
  if (!load_shdr (chunk.size, sf, fd, fcbs))
    return (FAIL);

  return (OK);
}

/* preset header loader */
static int
load_phdr (int size, SFData * sf, void * fd, const fluid_file_callbacks_t* fcbs)
{
  int i, i2;
  SFPreset *p, *pr = NULL;	/* ptr to current & previous preset */
  unsigned short zndx, pzndx = 0;

  if (size % SFPHDRSIZE || size == 0)
    return (gerr (ErrCorr, _("Preset header chunk size is invalid")));

  i = size / SFPHDRSIZE - 1;
  if (i == 0)
    {				/* at least one preset + term record */
      FLUID_LOG (FLUID_WARN, _("File contains no presets"));
      FSKIP (SFPHDRSIZE, fd, fcbs);
      return (OK);
    }

  for (; i > 0; i--)
    {				/* load all preset headers */
      p = FLUID_NEW (SFPreset);
      sf->preset = fluid_list_append (sf->preset, p);
      p->zone = NULL;		/* In case of failure, sfont_close can cleanup */
      READSTR (&p->name, fd, fcbs);	/* possible read failure ^ */
      READW (p->prenum, fd, fcbs);
      READW (p->bank, fd, fcbs);
      READW (zndx, fd, fcbs);
      READD (p->libr, fd, fcbs);
      READD (p->genre, fd, fcbs);
      READD (p->morph, fd, fcbs);

      if (pr)
	{			/* not first preset? */
	  if (zndx < pzndx)
	    return (gerr (ErrCorr, _("Preset header indices not monotonic")));
	  i2 = zndx - pzndx;
	  while (i2--)
	    {
	      pr->zone = fluid_list_prepend (pr->zone, NULL);
	    }
	}
      else if (zndx > 0)	/* 1st preset, warn if ofs >0 */
	FLUID_LOG (FLUID_WARN, _("%d preset zones not referenced, discarding"), zndx);
      pr = p;			/* update preset ptr */
      pzndx = zndx;
    }

  FSKIP (24, fd, fcbs);
  READW (zndx, fd, fcbs);		/* Read terminal generator index */
  FSKIP (12, fd, fcbs);

  if (zndx < pzndx)
    return (gerr (ErrCorr, _("Preset header indices not monotonic")));
  i2 = zndx - pzndx;
  while (i2--)
    {
      pr->zone = fluid_list_prepend (pr->zone, NULL);
    }

  return (OK);
}

/* preset bag loader */
static int
load_pbag (int size, SFData * sf, void * fd, const fluid_file_callbacks_t* fcbs)
{
  fluid_list_t *p, *p2;
  SFZone *z, *pz = NULL;
  unsigned short genndx, modndx;
  unsigned short pgenndx = 0, pmodndx = 0;
  unsigned short i;

  if (size % SFBAGSIZE || size == 0)	/* size is multiple of SFBAGSIZE? */
    return (gerr (ErrCorr, _("Preset bag chunk size is invalid")));

  p = sf->preset;
  while (p)
    {				/* traverse through presets */
      p2 = ((SFPreset *) (p->data))->zone;
      while (p2)
	{			/* traverse preset's zones */
	  if ((size -= SFBAGSIZE) < 0)
	    return (gerr (ErrCorr, _("Preset bag chunk size mismatch")));
	  z = FLUID_NEW (SFZone);
	  p2->data = z;
	  z->gen = NULL;	/* Init gen and mod before possible failure, */
	  z->mod = NULL;	/* to ensure proper cleanup (sfont_close) */
	  READW (genndx, fd, fcbs);	/* possible read failure ^ */
	  READW (modndx, fd, fcbs);
	  z->instsamp = NULL;

	  if (pz)
	    {			/* if not first zone */
	      if (genndx < pgenndx)
		return (gerr (ErrCorr,
		    _("Preset bag generator indices not monotonic")));
	      if (modndx < pmodndx)
		return (gerr (ErrCorr,
		    _("Preset bag modulator indices not monotonic")));
	      i = genndx - pgenndx;
	      while (i--)
		pz->gen = fluid_list_prepend (pz->gen, NULL);
	      i = modndx - pmodndx;
	      while (i--)
		pz->mod = fluid_list_prepend (pz->mod, NULL);
	    }
	  pz = z;		/* update previous zone ptr */
	  pgenndx = genndx;	/* update previous zone gen index */
	  pmodndx = modndx;	/* update previous zone mod index */
	  p2 = fluid_list_next (p2);
	}
      p = fluid_list_next (p);
    }

  size -= SFBAGSIZE;
  if (size != 0)
    return (gerr (ErrCorr, _("Preset bag chunk size mismatch")));

  READW (genndx, fd, fcbs);
  READW (modndx, fd, fcbs);

  if (!pz)
    {
      if (genndx > 0)
	FLUID_LOG (FLUID_WARN, _("No preset generators and terminal index not 0"));
      if (modndx > 0)
	FLUID_LOG (FLUID_WARN, _("No preset modulators and terminal index not 0"));
      return (OK);
    }

  if (genndx < pgenndx)
    return (gerr (ErrCorr, _("Preset bag generator indices not monotonic")));
  if (modndx < pmodndx)
    return (gerr (ErrCorr, _("Preset bag modulator indices not monotonic")));
  i = genndx - pgenndx;
  while (i--)
    pz->gen = fluid_list_prepend (pz->gen, NULL);
  i = modndx - pmodndx;
  while (i--)
    pz->mod = fluid_list_prepend (pz->mod, NULL);

  return (OK);
}

/* preset modulator loader */
static int
load_pmod (int size, SFData * sf, void * fd, const fluid_file_callbacks_t* fcbs)
{
  fluid_list_t *p, *p2, *p3;
  SFMod *m;

  p = sf->preset;
  while (p)
    {				/* traverse through all presets */
      p2 = ((SFPreset *) (p->data))->zone;
      while (p2)
	{			/* traverse this preset's zones */
	  p3 = ((SFZone *) (p2->data))->mod;
	  while (p3)
	    {			/* load zone's modulators */
	      if ((size -= SFMODSIZE) < 0)
		return (gerr (ErrCorr,
		    _("Preset modulator chunk size mismatch")));
	      m = FLUID_NEW (SFMod);
	      p3->data = m;
	      READW (m->src, fd, fcbs);
	      READW (m->dest, fd, fcbs);
	      READW (m->amount, fd, fcbs);
	      READW (m->amtsrc, fd, fcbs);
	      READW (m->trans, fd, fcbs);
	      p3 = fluid_list_next (p3);
	    }
	  p2 = fluid_list_next (p2);
	}
      p = fluid_list_next (p);
    }

  /*
     If there isn't even a terminal record
     Hmmm, the specs say there should be one, but..
   */
  if (size == 0)
    return (OK);

  size -= SFMODSIZE;
  if (size != 0)
    return (gerr (ErrCorr, _("Preset modulator chunk size mismatch")));
  FSKIP (SFMODSIZE, fd, fcbs);	/* terminal mod */

  return (OK);
}

/* -------------------------------------------------------------------
 * preset generator loader
 * generator (per preset) loading rules:
 * Zones with no generators or modulators shall be annihilated
 * Global zone must be 1st zone, discard additional ones (instrumentless zones)
 *
 * generator (per zone) loading rules (in order of decreasing precedence):
 * KeyRange is 1st in list (if exists), else discard
 * if a VelRange exists only preceded by a KeyRange, else discard
 * if a generator follows an instrument discard it
 * if a duplicate generator exists replace previous one
 * ------------------------------------------------------------------- */
static int
load_pgen (int size, SFData * sf, void * fd, const fluid_file_callbacks_t* fcbs)
{
  fluid_list_t *p, *p2, *p3, *dup, **hz = NULL;
  SFZone *z;
  SFGen *g;
  SFGenAmount genval;
  unsigned short genid;
  int level, skip, drop, gzone, discarded;

  p = sf->preset;
  while (p)
    {				/* traverse through all presets */
      gzone = FALSE;
      discarded = FALSE;
      p2 = ((SFPreset *) (p->data))->zone;
      if (p2)
	hz = &p2;
      while (p2)
	{			/* traverse preset's zones */
	  level = 0;
	  z = (SFZone *) (p2->data);
	  p3 = z->gen;
	  while (p3)
	    {			/* load zone's generators */
	      dup = NULL;
	      skip = FALSE;
	      drop = FALSE;
	      if ((size -= SFGENSIZE) < 0)
		return (gerr (ErrCorr,
		    _("Preset generator chunk size mismatch")));

	      READW (genid, fd, fcbs);

	      if (genid == Gen_KeyRange)
		{		/* nothing precedes */
		  if (level == 0)
		    {
		      level = 1;
		      READB (genval.range.lo, fd, fcbs);
		      READB (genval.range.hi, fd, fcbs);
		    }
		  else
		    skip = TRUE;
		}
	      else if (genid == Gen_VelRange)
		{		/* only KeyRange precedes */
		  if (level <= 1)
		    {
		      level = 2;
		      READB (genval.range.lo, fd, fcbs);
		      READB (genval.range.hi, fd, fcbs);
		    }
		  else
		    skip = TRUE;
		}
	      else if (genid == Gen_Instrument)
		{		/* inst is last gen */
		  level = 3;
		  READW (genval.uword, fd, fcbs);
		  ((SFZone *) (p2->data))->instsamp = FLUID_INT_TO_POINTER (genval.uword + 1);
		  break;	/* break out of generator loop */
		}
	      else
		{
		  level = 2;
		  if (gen_validp (genid))
		    {		/* generator valid? */
		      READW (genval.sword, fd, fcbs);
		      dup = gen_inlist (genid, z->gen);
		    }
		  else
		    skip = TRUE;
		}

	      if (!skip)
		{
		  if (!dup)
		    {		/* if gen ! dup alloc new */
		      g = FLUID_NEW (SFGen);
		      p3->data = g;
		      g->id = genid;
		    }
		  else
		    {
		      g = (SFGen *) (dup->data);	/* ptr to orig gen */
		      drop = TRUE;
		    }
		  g->amount = genval;
		}
	      else
		{		/* Skip this generator */
		  discarded = TRUE;
		  drop = TRUE;
		  FSKIPW (fd, fcbs);
		}

	      if (!drop)
		p3 = fluid_list_next (p3);	/* next gen */
	      else
		SLADVREM (z->gen, p3);	/* drop place holder */

	    }			/* generator loop */

	  if (level == 3)
	    SLADVREM (z->gen, p3);	/* zone has inst? */
	  else
	    {			/* congratulations its a global zone */
	      if (!gzone)
		{		/* Prior global zones? */
		  gzone = TRUE;

		  /* if global zone is not 1st zone, relocate */
		  if (*hz != p2)
		    {
		      void* save = p2->data;
		      FLUID_LOG (FLUID_WARN,
			_("Preset \"%s\": Global zone is not first zone"),
			((SFPreset *) (p->data))->name);
		      SLADVREM (*hz, p2);
		      *hz = fluid_list_prepend (*hz, save);
		      continue;
		    }
		}
	      else
		{		/* previous global zone exists, discard */
		  FLUID_LOG (FLUID_WARN,
		    _("Preset \"%s\": Discarding invalid global zone"),
		    ((SFPreset *) (p->data))->name);
		  sfont_zone_delete (sf, hz, (SFZone *) (p2->data));
		}
	    }

	  while (p3)
	    {			/* Kill any zones following an instrument */
	      discarded = TRUE;
	      if ((size -= SFGENSIZE) < 0)
		return (gerr (ErrCorr,
		    _("Preset generator chunk size mismatch")));
	      FSKIP (SFGENSIZE, fd, fcbs);
	      SLADVREM (z->gen, p3);
	    }

	  p2 = fluid_list_next (p2);	/* next zone */
	}
      if (discarded)
	FLUID_LOG(FLUID_WARN,
	  _("Preset \"%s\": Some invalid generators were discarded"),
	  ((SFPreset *) (p->data))->name);
      p = fluid_list_next (p);
    }

  /* in case there isn't a terminal record */
  if (size == 0)
    return (OK);

  size -= SFGENSIZE;
  if (size != 0)
    return (gerr (ErrCorr, _("Preset generator chunk size mismatch")));
  FSKIP (SFGENSIZE, fd, fcbs);	/* terminal gen */

  return (OK);
}

/* instrument header loader */
static int
load_ihdr (int size, SFData * sf, void * fd, const fluid_file_callbacks_t* fcbs)
{
  int i, i2;
  SFInst *p, *pr = NULL;	/* ptr to current & previous instrument */
  unsigned short zndx, pzndx = 0;

  if (size % SFIHDRSIZE || size == 0)	/* chunk size is valid? */
    return (gerr (ErrCorr, _("Instrument header has invalid size")));

  size = size / SFIHDRSIZE - 1;
  if (size == 0)
    {				/* at least one preset + term record */
      FLUID_LOG (FLUID_WARN, _("File contains no instruments"));
      FSKIP (SFIHDRSIZE, fd, fcbs);
      return (OK);
    }

  for (i = 0; i < size; i++)
    {				/* load all instrument headers */
      p = FLUID_NEW (SFInst);
      sf->inst = fluid_list_append (sf->inst, p);
      p->zone = NULL;		/* For proper cleanup if fail (sfont_close) */
      READSTR (&p->name, fd, fcbs);	/* Possible read failure ^ */
      READW (zndx, fd, fcbs);

      if (pr)
	{			/* not first instrument? */
	  if (zndx < pzndx)
	    return (gerr (ErrCorr,
		_("Instrument header indices not monotonic")));
	  i2 = zndx - pzndx;
	  while (i2--)
	    pr->zone = fluid_list_prepend (pr->zone, NULL);
	}
      else if (zndx > 0)	/* 1st inst, warn if ofs >0 */
	FLUID_LOG (FLUID_WARN, _("%d instrument zones not referenced, discarding"),
	  zndx);
      pzndx = zndx;
      pr = p;			/* update instrument ptr */
    }

  FSKIP (20, fd, fcbs);
  READW (zndx, fd, fcbs);

  if (zndx < pzndx)
    return (gerr (ErrCorr, _("Instrument header indices not monotonic")));
  i2 = zndx - pzndx;
  while (i2--)
    pr->zone = fluid_list_prepend (pr->zone, NULL);

  return (OK);
}

/* instrument bag loader */
static int
load_ibag (int size, SFData * sf, void * fd, const fluid_file_callbacks_t* fcbs)
{
  fluid_list_t *p, *p2;
  SFZone *z, *pz = NULL;
  unsigned short genndx, modndx, pgenndx = 0, pmodndx = 0;
  int i;

  if (size % SFBAGSIZE || size == 0)	/* size is multiple of SFBAGSIZE? */
    return (gerr (ErrCorr, _("Instrument bag chunk size is invalid")));

  p = sf->inst;
  while (p)
    {				/* traverse through inst */
      p2 = ((SFInst *) (p->data))->zone;
      while (p2)
	{			/* load this inst's zones */
	  if ((size -= SFBAGSIZE) < 0)
	    return (gerr (ErrCorr, _("Instrument bag chunk size mismatch")));
	  z = FLUID_NEW (SFZone);
	  p2->data = z;
	  z->gen = NULL;	/* In case of failure, */
	  z->mod = NULL;	/* sfont_close can clean up */
	  READW (genndx, fd, fcbs);	/* READW = possible read failure */
	  READW (modndx, fd, fcbs);
	  z->instsamp = NULL;

	  if (pz)
	    {			/* if not first zone */
	      if (genndx < pgenndx)
		return (gerr (ErrCorr,
		    _("Instrument generator indices not monotonic")));
	      if (modndx < pmodndx)
		return (gerr (ErrCorr,
		    _("Instrument modulator indices not monotonic")));
	      i = genndx - pgenndx;
	      while (i--)
		pz->gen = fluid_list_prepend (pz->gen, NULL);
	      i = modndx - pmodndx;
	      while (i--)
		pz->mod = fluid_list_prepend (pz->mod, NULL);
	    }
	  pz = z;		/* update previous zone ptr */
	  pgenndx = genndx;
	  pmodndx = modndx;
	  p2 = fluid_list_next (p2);
	}
      p = fluid_list_next (p);
    }

  size -= SFBAGSIZE;
  if (size != 0)
    return (gerr (ErrCorr, _("Instrument chunk size mismatch")));

  READW (genndx, fd, fcbs);
  READW (modndx, fd, fcbs);

  if (!pz)
    {				/* in case that all are no zoners */
      if (genndx > 0)
	FLUID_LOG (FLUID_WARN,
	  _("No instrument generators and terminal index not 0"));
      if (modndx > 0)
	FLUID_LOG (FLUID_WARN,
	  _("No instrument modulators and terminal index not 0"));
      return (OK);
    }

  if (genndx < pgenndx)
    return (gerr (ErrCorr, _("Instrument generator indices not monotonic")));
  if (modndx < pmodndx)
    return (gerr (ErrCorr, _("Instrument modulator indices not monotonic")));
  i = genndx - pgenndx;
  while (i--)
    pz->gen = fluid_list_prepend (pz->gen, NULL);
  i = modndx - pmodndx;
  while (i--)
    pz->mod = fluid_list_prepend (pz->mod, NULL);

  return (OK);
}

/* instrument modulator loader */
static int
load_imod (int size, SFData * sf, void * fd, const fluid_file_callbacks_t* fcbs)
{
  fluid_list_t *p, *p2, *p3;
  SFMod *m;

  p = sf->inst;
  while (p)
    {				/* traverse through all inst */
      p2 = ((SFInst *) (p->data))->zone;
      while (p2)
	{			/* traverse this inst's zones */
	  p3 = ((SFZone *) (p2->data))->mod;
	  while (p3)
	    {			/* load zone's modulators */
	      if ((size -= SFMODSIZE) < 0)
		return (gerr (ErrCorr,
		    _("Instrument modulator chunk size mismatch")));
	      m = FLUID_NEW (SFMod);
	      p3->data = m;
	      READW (m->src, fd, fcbs);
	      READW (m->dest, fd, fcbs);
	      READW (m->amount, fd, fcbs);
	      READW (m->amtsrc, fd, fcbs);
	      READW (m->trans, fd, fcbs);
	      p3 = fluid_list_next (p3);
	    }
	  p2 = fluid_list_next (p2);
	}
      p = fluid_list_next (p);
    }

  /*
     If there isn't even a terminal record
     Hmmm, the specs say there should be one, but..
   */
  if (size == 0)
    return (OK);

  size -= SFMODSIZE;
  if (size != 0)
    return (gerr (ErrCorr, _("Instrument modulator chunk size mismatch")));
  FSKIP (SFMODSIZE, fd, fcbs);	/* terminal mod */

  return (OK);
}

/* load instrument generators (see load_pgen for loading rules) */
static int
load_igen (int size, SFData * sf, void * fd, const fluid_file_callbacks_t* fcbs)
{
  fluid_list_t *p, *p2, *p3, *dup, **hz = NULL;
  SFZone *z;
  SFGen *g;
  SFGenAmount genval;
  unsigned short genid;
  int level, skip, drop, gzone, discarded;

  p = sf->inst;
  while (p)
    {				/* traverse through all instruments */
      gzone = FALSE;
      discarded = FALSE;
      p2 = ((SFInst *) (p->data))->zone;
      if (p2)
	hz = &p2;
      while (p2)
	{			/* traverse this instrument's zones */
	  level = 0;
	  z = (SFZone *) (p2->data);
	  p3 = z->gen;
	  while (p3)
	    {			/* load zone's generators */
	      dup = NULL;
	      skip = FALSE;
	      drop = FALSE;
	      if ((size -= SFGENSIZE) < 0)
		return (gerr (ErrCorr, _("IGEN chunk size mismatch")));

	      READW (genid, fd, fcbs);

	      if (genid == Gen_KeyRange)
		{		/* nothing precedes */
		  if (level == 0)
		    {
		      level = 1;
		      READB (genval.range.lo, fd, fcbs);
		      READB (genval.range.hi, fd, fcbs);
		    }
		  else
		    skip = TRUE;
		}
	      else if (genid == Gen_VelRange)
		{		/* only KeyRange precedes */
		  if (level <= 1)
		    {
		      level = 2;
		      READB (genval.range.lo, fd, fcbs);
		      READB (genval.range.hi, fd, fcbs);
		    }
		  else
		    skip = TRUE;
		}
	      else if (genid == Gen_SampleId)
		{		/* sample is last gen */
		  level = 3;
		  READW (genval.uword, fd, fcbs);
		  ((SFZone *) (p2->data))->instsamp = FLUID_INT_TO_POINTER (genval.uword + 1);
		  break;	/* break out of generator loop */
		}
	      else
		{
		  level = 2;
		  if (gen_valid (genid))
		    {		/* gen valid? */
		      READW (genval.sword, fd, fcbs);
		      dup = gen_inlist (genid, z->gen);
		    }
		  else
		    skip = TRUE;
		}

	      if (!skip)
		{
		  if (!dup)
		    {		/* if gen ! dup alloc new */
		      g = FLUID_NEW (SFGen);
		      p3->data = g;
		      g->id = genid;
		    }
		  else
		    {
		      g = (SFGen *) (dup->data);
		      drop = TRUE;
		    }
		  g->amount = genval;
		}
	      else
		{		/* skip this generator */
		  discarded = TRUE;
		  drop = TRUE;
		  FSKIPW (fd, fcbs);
		}

	      if (!drop)
		p3 = fluid_list_next (p3);	/* next gen */
	      else
		SLADVREM (z->gen, p3);

	    }			/* generator loop */

	  if (level == 3)
	    SLADVREM (z->gen, p3);	/* zone has sample? */
	  else
	    {			/* its a global zone */
	      if (!gzone)
		{
		  gzone = TRUE;

		  /* if global zone is not 1st zone, relocate */
		  if (*hz != p2)
		    {
		      void* save = p2->data;
		      FLUID_LOG (FLUID_WARN,
			_("Instrument \"%s\": Global zone is not first zone"),
			((SFPreset *) (p->data))->name);
		      SLADVREM (*hz, p2);
		      *hz = fluid_list_prepend (*hz, save);
		      continue;
		    }
		}
	      else
		{		/* previous global zone exists, discard */
		  FLUID_LOG (FLUID_WARN,
		    _("Instrument \"%s\": Discarding invalid global zone"),
		    ((SFInst *) (p->data))->name);
		  sfont_zone_delete (sf, hz, (SFZone *) (p2->data));
		}
	    }

	  while (p3)
	    {			/* Kill any zones following a sample */
	      discarded = TRUE;
	      if ((size -= SFGENSIZE) < 0)
		return (gerr (ErrCorr,
		    _("Instrument generator chunk size mismatch")));
	      FSKIP (SFGENSIZE, fd, fcbs);
	      SLADVREM (z->gen, p3);
	    }

	  p2 = fluid_list_next (p2);	/* next zone */
	}
      if (discarded)
	FLUID_LOG(FLUID_WARN,
	  _("Instrument \"%s\": Some invalid generators were discarded"),
	  ((SFInst *) (p->data))->name);
      p = fluid_list_next (p);
    }

  /* for those non-terminal record cases, grr! */
  if (size == 0)
    return (OK);

  size -= SFGENSIZE;
  if (size != 0)
    return (gerr (ErrCorr, _("IGEN chunk size mismatch")));
  FSKIP (SFGENSIZE, fd, fcbs);	/* terminal gen */

  return (OK);
}

/* sample header loader */
static int
load_shdr (unsigned int size, SFData * sf, void * fd, const fluid_file_callbacks_t* fcbs)
{
  unsigned int i;
  SFSample *p;

  if (size % SFSHDRSIZE || size == 0)	/* size is multiple of SHDR size? */
    return (gerr (ErrCorr, _("Sample header has invalid size")));

  size = size / SFSHDRSIZE - 1;
  if (size == 0)
    {				/* at least one sample + term record? */
      FLUID_LOG (FLUID_WARN, _("File contains no samples"));
      FSKIP (SFSHDRSIZE, fd, fcbs);
      return (OK);
    }

  /* load all sample headers */
  for (i = 0; i < size; i++)
    {
      p = FLUID_NEW (SFSample);
      sf->sample = fluid_list_append (sf->sample, p);
      READSTR (&p->name, fd, fcbs);
      READD (p->start, fd, fcbs);
      READD (p->end, fd, fcbs);	/* - end, loopstart and loopend */
      READD (p->loopstart, fd, fcbs);	/* - will be checked and turned into */
      READD (p->loopend, fd, fcbs);	/* - offsets in fixup_sample() */
      READD (p->samplerate, fd, fcbs);
      READB (p->origpitch, fd, fcbs);
      READB (p->pitchadj, fd, fcbs);
      FSKIPW (fd, fcbs);		/* skip sample link */
      READW (p->sampletype, fd, fcbs);
      p->samfile = 0;
    }

  FSKIP (SFSHDRSIZE, fd, fcbs);	/* skip terminal shdr */

  return (OK);
}

/* "fixup" (inst # -> inst ptr) instrument references in preset list */
static int
fixup_pgen (SFData * sf)
{
  fluid_list_t *p, *p2, *p3;
  SFZone *z;
  int i;

  p = sf->preset;
  while (p)
    {
      p2 = ((SFPreset *) (p->data))->zone;
      while (p2)
	{			/* traverse this preset's zones */
	  z = (SFZone *) (p2->data);
	  if ((i = FLUID_POINTER_TO_INT (z->instsamp)))
	    {			/* load instrument # */
	      p3 = fluid_list_nth (sf->inst, i - 1);
	      if (!p3)
		return (gerr (ErrCorr,
		    _("Preset %03d %03d: Invalid instrument reference"),
		    ((SFPreset *) (p->data))->bank,
		    ((SFPreset *) (p->data))->prenum));
	      z->instsamp = p3;
	    }
	  else
	    z->instsamp = NULL;
	  p2 = fluid_list_next (p2);
	}
      p = fluid_list_next (p);
    }

  return (OK);
}

/* "fixup" (sample # -> sample ptr) sample references in instrument list */
static int
fixup_igen (SFData * sf)
{
  fluid_list_t *p, *p2, *p3;
  SFZone *z;
  int i;

  p = sf->inst;
  while (p)
    {
      p2 = ((SFInst *) (p->data))->zone;
      while (p2)
	{			/* traverse instrument's zones */
	  z = (SFZone *) (p2->data);
	  if ((i = FLUID_POINTER_TO_INT (z->instsamp)))
	    {			/* load sample # */
	      p3 = fluid_list_nth (sf->sample, i - 1);
	      if (!p3)
		return (gerr (ErrCorr,
		    _("Instrument \"%s\": Invalid sample reference"),
		    ((SFInst *) (p->data))->name));
	      z->instsamp = p3;
	    }
	  p2 = fluid_list_next (p2);
	}
      p = fluid_list_next (p);
    }

  return (OK);
}

/* convert sample end, loopstart and loopend to offsets and check if valid */
static int
fixup_sample (SFData * sf)
{
  fluid_list_t *p;
  SFSample *sam;
  int invalid_loops=FALSE;
  int invalid_loopstart;
  int invalid_loopend, loopend_end_mismatch;
  unsigned int sdtachunk_size = sf->samplesize;

  p = sf->sample;
  while (p)
    {
      sam = (SFSample *) (p->data);
      
      /* The SoundFont 2.4 spec defines the loopstart index as the first sample point of the loop */
      invalid_loopstart = (sam->loopstart < sam->start) || (sam->loopstart >= sam->loopend);
      /* while loopend is the first point AFTER the last sample of the loop.
       * this is as it should be. however we cannot be sure whether any of sam.loopend or sam.end
       * is correct. hours of thinking through this have concluded, that it would be best practice 
       * to mangle with loops as little as necessary by only making sure loopend is within
       * sdtachunk_size. incorrect soundfont shall preferably fail loudly. */
      invalid_loopend = (sam->loopend > sdtachunk_size) || (sam->loopstart >= sam->loopend);
      
      loopend_end_mismatch = (sam->loopend > sam->end);
	  
      /* if sample is not a ROM sample and end is over the sample data chunk
         or sam start is greater than 4 less than the end (at least 4 samples) */
      if ((!(sam->sampletype & FLUID_SAMPLETYPE_ROM) && sam->end > sdtachunk_size)
          || sam->start > (sam->end - 4))
      {
          FLUID_LOG (FLUID_WARN, _("Sample '%s' start/end file positions are invalid,"
          " disabling and will not be saved"), sam->name);

	        /* disable sample by setting all sample markers to 0 */
	        sam->start = sam->end = sam->loopstart = sam->loopend = 0;

	        return (OK);
	    }
      else if (sam->sampletype & FLUID_SAMPLETYPE_OGG_VORBIS)
	    {
            /*
             * compressed samples get fixed up after decompression
             * 
             * however we cant use the logic below, because uncompressed samples are stored in individual buffers
             */
        }
      else if (invalid_loopstart || invalid_loopend || loopend_end_mismatch) /* loop is fowled?? (cluck cluck :) */
	    {
            /* though illegal, loopend may be set to loopstart to disable loop */
            /* is it worth informing the user? */
            invalid_loops |= (sam->loopend != sam->loopstart);
	  
	        /* force incorrect loop points into the sample range, ignore padding */
          if(invalid_loopstart)
          {
            FLUID_LOG (FLUID_DBG, _("Sample '%s' has unusable loop start '%d',"
              " setting to sample start at '%d'"), sam->name, sam->loopstart, sam->start);
            sam->loopstart = sam->start;
	        }
          
          if(invalid_loopend)
	        {
            FLUID_LOG (FLUID_DBG, _("Sample '%s' has unusable loop stop '%d',"
              " setting to sample stop at '%d'"), sam->name, sam->loopend, sam->end);
            /* since at this time sam->end points after valid sample data (will correct that few lines below),
             * set loopend to that first invalid sample, since it should never be played, but instead the last
             * valid sample will be played */
            sam->loopend = sam->end;
	        }
	  
          if(loopend_end_mismatch)
	        {
            FLUID_LOG (FLUID_DBG, _("Sample '%s' has invalid loop stop '%d',"
              " sample stop at '%d', using it anyway"), sam->name, sam->loopend, sam->end);
	        }
	    }

      /* convert sample end, loopstart, loopend to offsets from sam->start */
      sam->end -= sam->start + 1;	/* marks last sample, contrary to SF spec. */
      sam->loopstart -= sam->start;
      sam->loopend -= sam->start;

      p = fluid_list_next (p);
    }

    if(invalid_loops)
    {
      FLUID_LOG (FLUID_WARN, _("Found samples with invalid loops, audible glitches possible."));
    }

  return (OK);
}

/*=================================sfont.c========================
  Smurf SoundFont Editor
  ================================================================*/


/* optimum chunk area sizes (could be more optimum) */
#define PRESET_CHUNK_OPTIMUM_AREA	256
#define INST_CHUNK_OPTIMUM_AREA		256
#define SAMPLE_CHUNK_OPTIMUM_AREA	256
#define ZONE_CHUNK_OPTIMUM_AREA		256
#define MOD_CHUNK_OPTIMUM_AREA		256
#define GEN_CHUNK_OPTIMUM_AREA		256

static const unsigned short badgen[] = {
  Gen_Unused1, Gen_Unused2, Gen_Unused3, Gen_Unused4,
  Gen_Reserved1, Gen_Reserved2, Gen_Reserved3, 0
};

static const unsigned short badpgen[] = {
  Gen_StartAddrOfs, Gen_EndAddrOfs, Gen_StartLoopAddrOfs,
  Gen_EndLoopAddrOfs, Gen_StartAddrCoarseOfs, Gen_EndAddrCoarseOfs,
  Gen_StartLoopAddrCoarseOfs, Gen_Keynum, Gen_Velocity,
  Gen_EndLoopAddrCoarseOfs, Gen_SampleModes, Gen_ExclusiveClass,
  Gen_OverrideRootKey, 0
};

/* close SoundFont file and delete a SoundFont structure */
void
sfont_close (SFData * sf, const fluid_file_callbacks_t* fcbs)
{
  fluid_list_t *p, *p2;

  if (sf->sffd)
    fcbs->fclose (sf->sffd);

  if (sf->fname)
    free (sf->fname);

  p = sf->info;
  while (p)
    {
      free (p->data);
      p = fluid_list_next (p);
    }
  delete_fluid_list(sf->info);
  sf->info = NULL;

  p = sf->preset;
  while (p)
    {				/* loop over presets */
      p2 = ((SFPreset *) (p->data))->zone;
      while (p2)
	{			/* loop over preset's zones */
	  sfont_free_zone (p2->data);
	  p2 = fluid_list_next (p2);
	}			/* free preset's zone list */
      delete_fluid_list (((SFPreset *) (p->data))->zone);
      FLUID_FREE (p->data);	/* free preset chunk */
      p = fluid_list_next (p);
    }
  delete_fluid_list (sf->preset);
  sf->preset = NULL;

  p = sf->inst;
  while (p)
    {				/* loop over instruments */
      p2 = ((SFInst *) (p->data))->zone;
      while (p2)
	{			/* loop over inst's zones */
	  sfont_free_zone (p2->data);
	  p2 = fluid_list_next (p2);
	}			/* free inst's zone list */
      delete_fluid_list (((SFInst *) (p->data))->zone);
      FLUID_FREE (p->data);
      p = fluid_list_next (p);
    }
  delete_fluid_list (sf->inst);
  sf->inst = NULL;

  p = sf->sample;
  while (p)
    {
      FLUID_FREE (p->data);
      p = fluid_list_next (p);
    }
  delete_fluid_list (sf->sample);
  sf->sample = NULL;

  FLUID_FREE (sf);
}

/* free all elements of a zone (Preset or Instrument) */
void
sfont_free_zone (SFZone * zone)
{
  fluid_list_t *p;

  if (!zone)
    return;

  p = zone->gen;
  while (p)
    {				/* Free gen chunks for this zone */
      if (p->data)
	FLUID_FREE (p->data);
      p = fluid_list_next (p);
    }
  delete_fluid_list (zone->gen);	/* free genlist */

  p = zone->mod;
  while (p)
    {				/* Free mod chunks for this zone */
      if (p->data)
	FLUID_FREE (p->data);
      p = fluid_list_next (p);
    }
  delete_fluid_list (zone->mod);	/* free modlist */

  FLUID_FREE (zone);	/* free zone chunk */
}

/* preset sort function, first by bank, then by preset # */
int
sfont_preset_compare_func (void* a, void* b)
{
  int aval, bval;

  aval = (int) (((SFPreset *) a)->bank) << 16 | ((SFPreset *) a)->prenum;
  bval = (int) (((SFPreset *) b)->bank) << 16 | ((SFPreset *) b)->prenum;

  return (aval - bval);
}

/* delete zone from zone list */
void
sfont_zone_delete (SFData * sf, fluid_list_t ** zlist, SFZone * zone)
{
  *zlist = fluid_list_remove (*zlist, (void*) zone);
  sfont_free_zone (zone);
}

/* Find generator in gen list */
fluid_list_t *
gen_inlist (int gen, fluid_list_t * genlist)
{				/* is generator in gen list? */
  fluid_list_t *p;

  p = genlist;
  while (p)
    {
      if (p->data == NULL)
	return (NULL);
      if (gen == ((SFGen *) p->data)->id)
	break;
      p = fluid_list_next (p);
    }
  return (p);
}

/* check validity of instrument generator */
int
gen_valid (int gen)
{				/* is generator id valid? */
  int i = 0;

  if (gen > Gen_MaxValid)
    return (FALSE);
  while (badgen[i] && badgen[i] != gen)
    i++;
  return (badgen[i] == 0);
}

/* check validity of preset generator */
int
gen_validp (int gen)
{				/* is preset generator valid? */
  int i = 0;

  if (!gen_valid (gen))
    return (FALSE);
  while (badpgen[i] && badpgen[i] != (unsigned short) gen)
    i++;
  return (badpgen[i] == 0);
}

/*================================util.c===========================*/

/* Logging function, returns FAIL to use as a return value in calling funcs */
int
gerr (int ev, char * fmt, ...)
{
  va_list args;

  va_start (args, fmt);
  vprintf(fmt, args);
  va_end (args);

  printf("\n");

  return (FAIL);
}<|MERGE_RESOLUTION|>--- conflicted
+++ resolved
@@ -302,7 +302,6 @@
 #endif
 }
 
-<<<<<<< HEAD
 static int fluid_cached_sampledata_load(char *filename,
                                         unsigned int samplepos,
                                         unsigned int samplesize,
@@ -310,11 +309,8 @@
                                         unsigned int sample24pos,
                                         unsigned int sample24size,
                                         char **sample24data,
-                                        int try_mlock)
-=======
-static int fluid_cached_sampledata_load(char *filename, unsigned int samplepos,
-  unsigned int samplesize, short **sampledata, int try_mlock, const fluid_file_callbacks_t* fcbs)
->>>>>>> c94f747c
+                                        int try_mlock,
+                                        const fluid_file_callbacks_t* fcbs)
 {
   fluid_file fd = NULL;
   short *loaded_sampledata = NULL;
@@ -362,12 +358,7 @@
     FLUID_LOG(FLUID_ERR, "Can't open soundfont file");
     goto error_exit;
   }
-<<<<<<< HEAD
-  
-  if (FLUID_FSEEK(fd, samplepos, SEEK_SET) == -1) {
-=======
   if (fcbs->fseek(fd, samplepos, SEEK_SET) == FLUID_FAILED) {
->>>>>>> c94f747c
     perror("error");
     FLUID_LOG(FLUID_ERR, "Failed to seek position in data file");
     goto error_exit;
@@ -383,10 +374,9 @@
     goto error_exit;
   }
 
-<<<<<<< HEAD
   if(sample24pos > 0)
   {
-    if (FLUID_FSEEK(fd, sample24pos, SEEK_SET) == -1) {
+    if (fcbs->fseek(fd, sample24pos, SEEK_SET) == FLUID_FAILED) {
         perror("error");
         FLUID_LOG(FLUID_ERR, "Failed to seek position in data file");
         goto error_exit;
@@ -396,17 +386,14 @@
     if (loaded_sample24data == NULL) {
         FLUID_LOG(FLUID_ERR, "Out of memory when allocating 24bit sample, ignoring");
     }
-    else if (FLUID_FREAD(loaded_sample24data, 1, sample24size, fd) < sample24size) {
+    else if (fcbs->fread(loaded_sample24data, 1, sample24size, fd) == FLUID_FAILED) {
         FLUID_LOG(FLUID_ERR, "Failed to read sample24 data");
         FLUID_FREE(loaded_sample24data);
         loaded_sample24data = NULL;
     }
   }
   
-  FLUID_FCLOSE(fd);
-=======
   fcbs->fclose(fd);
->>>>>>> c94f747c
   fd = NULL;
 
 
@@ -775,15 +762,11 @@
 int
 fluid_defsfont_load_sampledata(fluid_defsfont_t* sfont, const fluid_file_callbacks_t* fcbs)
 {
-<<<<<<< HEAD
   return fluid_cached_sampledata_load(sfont->filename,
                                       sfont->samplepos, sfont->samplesize, &sfont->sampledata,
                                       sfont->sample24pos, sfont->sample24size, &sfont->sample24data,
-                                      sfont->mlock);
-=======
-  return fluid_cached_sampledata_load(sfont->filename, sfont->samplepos,
-    sfont->samplesize, &sfont->sampledata, sfont->mlock, fcbs);
->>>>>>> c94f747c
+                                      sfont->mlock,
+                                      fcbs);
 }
 
 /*
@@ -2487,8 +2470,7 @@
   /* used in fixup_sample() to check validity of sample headers */
   sf->samplesize = chunk.size;
 
-<<<<<<< HEAD
-  FSKIP (chunk.size, fd);
+  FSKIP (chunk.size, fd, fcbs);
   size -= chunk.size;
   
   if(sf->version.major >= 2 && sf->version.minor >= 4)
@@ -2497,7 +2479,7 @@
     if(size > 8)
     {
         /* read sub chunk */
-        READCHUNK (&chunk, fd);
+        READCHUNK (&chunk, fd, fcbs);
         size -= 8;
         
         if (chunkid (chunk.id) == SM24_ID)
@@ -2523,19 +2505,15 @@
             }
             
             /* sample data24 follows */
-            sf->sample24pos = ftell (fd);
+            sf->sample24pos = fcbs->ftell (fd);
             sf->sample24size = sm24size;
         }
     }
   }
   
 ret:
-  FSKIP (size, fd);
+  FSKIP (size, fd, fcbs);
   
-=======
-  FSKIP (chunk.size, fd, fcbs);
-
->>>>>>> c94f747c
   return (OK);
 }
 
