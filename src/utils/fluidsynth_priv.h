/* FluidSynth - A Software Synthesizer
 *
 * Copyright (C) 2003  Peter Hanappe and others.
 *
 * This library is free software; you can redistribute it and/or
 * modify it under the terms of the GNU Lesser General Public License
 * as published by the Free Software Foundation; either version 2.1 of
 * the License, or (at your option) any later version.
 *
 * This library is distributed in the hope that it will be useful, but
 * WITHOUT ANY WARRANTY; without even the implied warranty of
 * MERCHANTABILITY or FITNESS FOR A PARTICULAR PURPOSE.  See the GNU
 * Lesser General Public License for more details.
 *
 * You should have received a copy of the GNU Lesser General Public
 * License along with this library; if not, write to the Free
 * Software Foundation, Inc., 51 Franklin Street, Fifth Floor, Boston, MA
 * 02110-1301, USA
 */

/*
 * @file fluidsynth_priv.h
 * 
 * lightweight part of fluid_sys.h, containing forward declarations of fluidsynth's private types and private macros
 *
 * include this one file in fluidsynth's private header files
 */

#ifndef _FLUIDSYNTH_PRIV_H
#define _FLUIDSYNTH_PRIV_H

#include <glib.h>

#include "config.h"

#if HAVE_STDLIB_H
#include <stdlib.h> // malloc, free
#endif

#if HAVE_STDIO_H
#include <stdio.h> // printf
#endif

#if HAVE_STRING_H
#include <string.h>
#endif


#include "fluidsynth.h"


/***************************************************************
 *
 *         BASIC TYPES
 */

#if defined(WITH_FLOAT)
typedef float fluid_real_t;
#else
typedef double fluid_real_t;
#endif

#if defined(SUPPORTS_VLA)
#  define FLUID_DECLARE_VLA(_type, _name, _len) \
     _type _name[_len]
#else
#  define FLUID_DECLARE_VLA(_type, _name, _len) \
     _type* _name = g_newa(_type, (_len))
#endif


/** Atomic types  */
typedef int fluid_atomic_int_t;
typedef unsigned int fluid_atomic_uint_t;
typedef float fluid_atomic_float_t;


/***************************************************************
 *
 *       FORWARD DECLARATIONS
 */
typedef struct _fluid_env_data_t fluid_env_data_t;
typedef struct _fluid_adriver_definition_t fluid_adriver_definition_t;
typedef struct _fluid_channel_t fluid_channel_t;
typedef struct _fluid_tuning_t fluid_tuning_t;
typedef struct _fluid_hashtable_t  fluid_hashtable_t;
typedef struct _fluid_client_t fluid_client_t;
typedef struct _fluid_server_socket_t fluid_server_socket_t;
typedef struct _fluid_sample_timer_t fluid_sample_timer_t;
typedef struct _fluid_zone_range_t fluid_zone_range_t;
typedef struct _fluid_rvoice_eventhandler_t fluid_rvoice_eventhandler_t;

/* Declare rvoice related typedefs here instead of fluid_rvoice.h, as it's needed
 * in fluid_lfo.c and fluid_adsr.c as well */
typedef union _fluid_rvoice_param_t
{
    void *ptr;
    int i;
    fluid_real_t real;
} fluid_rvoice_param_t;
enum { MAX_EVENT_PARAMS = 6 }; /**< Maximum number of #fluid_rvoice_param_t to be passed to an #fluid_rvoice_function_t */
typedef void (*fluid_rvoice_function_t)(void *obj, const fluid_rvoice_param_t param[MAX_EVENT_PARAMS]);

/* Macro for declaring an rvoice event function (#fluid_rvoice_function_t). The functions may only access
 * those params that were previously set in fluid_voice.c
 */
#define DECLARE_FLUID_RVOICE_FUNCTION(name) void name(void* obj, const fluid_rvoice_param_t param[MAX_EVENT_PARAMS])


/***************************************************************
 *
 *                      CONSTANTS
 */

#define FLUID_BUFSIZE                64         /**< FluidSynth internal buffer size (in samples) */
#define FLUID_MIXER_MAX_BUFFERS_DEFAULT (8192/FLUID_BUFSIZE) /**< Number of buffers that can be processed in one rendering run */
#define FLUID_MAX_EVENTS_PER_BUFSIZE 1024       /**< Maximum queued MIDI events per #FLUID_BUFSIZE */
#define FLUID_MAX_RETURN_EVENTS      1024       /**< Maximum queued synthesis thread return events */
#define FLUID_MAX_EVENT_QUEUES       16         /**< Maximum number of unique threads queuing events */
#define FLUID_DEFAULT_AUDIO_RT_PRIO  60         /**< Default setting for audio.realtime-prio */
#define FLUID_DEFAULT_MIDI_RT_PRIO   50         /**< Default setting for midi.realtime-prio */
#define FLUID_NUM_MOD                64         /**< Maximum number of modulators in a voice */

/***************************************************************
 *
 *                      SYSTEM INTERFACE
 */

/* Math constants */
#ifndef M_PI
#define M_PI 3.1415926535897932384626433832795
#endif

#ifndef M_LN2
#define M_LN2 0.69314718055994530941723212145818
#endif

#ifndef M_LN10
#define M_LN10 2.3025850929940456840179914546844
#endif

#define FLUID_M_PI      ((fluid_real_t)M_PI)
#define FLUID_M_LN2     ((fluid_real_t)M_LN2)
#define FLUID_M_LN10    ((fluid_real_t)M_LN10)

/* Math functions */
#if defined WITH_FLOAT && defined HAVE_SINF
#define FLUID_SIN   sinf
#else
#define FLUID_SIN   (fluid_real_t)sin
#endif

#if defined WITH_FLOAT && defined HAVE_COSF
#define FLUID_COS   cosf
#else
#define FLUID_COS   (fluid_real_t)cos
#endif

#if defined WITH_FLOAT && defined HAVE_FABSF
#define FLUID_FABS  fabsf
#else
#define FLUID_FABS  (fluid_real_t)fabs
#endif

#if defined WITH_FLOAT && defined HAVE_POWF
#define FLUID_POW   powf
#else
#define FLUID_POW   (fluid_real_t)pow
#endif

#if defined WITH_FLOAT && defined HAVE_SQRTF
#define FLUID_SQRT  sqrtf
#else
#define FLUID_SQRT  (fluid_real_t)sqrt
#endif

#if defined WITH_FLOAT && defined HAVE_LOGF
#define FLUID_LOGF  logf
#else
#define FLUID_LOGF  (fluid_real_t)log
#endif

/* Memory allocation */
#define FLUID_MALLOC(_n)             fluid_alloc(_n)
#define FLUID_REALLOC(_p,_n)         realloc(_p,_n)
#define FLUID_FREE(_p)               fluid_free(_p)
#define FLUID_NEW(_t)                (_t*)FLUID_MALLOC(sizeof(_t))
#define FLUID_ARRAY_ALIGNED(_t,_n,_a) (_t*)FLUID_MALLOC((_n)*sizeof(_t) + ((unsigned int)_a - 1u))
#define FLUID_ARRAY(_t,_n)           FLUID_ARRAY_ALIGNED(_t,_n,1u)

void* fluid_alloc(size_t len);

/* File access */
#define FLUID_FOPEN(_f,_m)           fopen(_f,_m)
#define FLUID_FCLOSE(_f)             fclose(_f)
#define FLUID_FREAD(_p,_s,_n,_f)     fread(_p,_s,_n,_f)
#define FLUID_FSEEK(_f,_n,_set)      fseek(_f,_n,_set)
#define FLUID_FTELL(_f)              ftell(_f)

/* Memory functions */
#define FLUID_MEMCPY(_dst,_src,_n)   memcpy(_dst,_src,_n)
#define FLUID_MEMSET(_s,_c,_n)       memset(_s,_c,_n)

/* String functions */
#define FLUID_STRLEN(_s)             strlen(_s)
#define FLUID_STRCMP(_s,_t)          strcmp(_s,_t)
#define FLUID_STRNCMP(_s,_t,_n)      strncmp(_s,_t,_n)
#define FLUID_STRCPY(_dst,_src)      strcpy(_dst,_src)

#define FLUID_STRNCPY(_dst,_src,_n) \
do { strncpy(_dst,_src,_n); \
    (_dst)[(_n)-1]='\0'; \
}while(0)

#define FLUID_STRCHR(_s,_c)          strchr(_s,_c)
#define FLUID_STRRCHR(_s,_c)         strrchr(_s,_c)

#ifdef strdup
#define FLUID_STRDUP(s)          strdup(s)
#else
#define FLUID_STRDUP(s)          FLUID_STRCPY(FLUID_MALLOC(FLUID_STRLEN(s) + 1), s)
#endif

#define FLUID_SPRINTF                sprintf
#define FLUID_FPRINTF                fprintf

#if (defined(WIN32) && _MSC_VER < 1900) || defined(MINGW32)
/* need to make sure we use a C99 compliant implementation of (v)snprintf(),
 * i.e. not microsofts non compliant extension _snprintf() as it doesnt
 * reliably null-terminates the buffer
 */
#define FLUID_SNPRINTF           g_snprintf
#else
#define FLUID_SNPRINTF           snprintf
#endif

#if (defined(WIN32) && _MSC_VER < 1500) || defined(MINGW32)
#define FLUID_VSNPRINTF          g_vsnprintf
#else
#define FLUID_VSNPRINTF          vsnprintf
#endif

#if defined(WIN32) && !defined(MINGW32)
#define FLUID_STRCASECMP         _stricmp
#else
#define FLUID_STRCASECMP         strcasecmp
#endif

#if defined(WIN32) && !defined(MINGW32)
#define FLUID_STRNCASECMP         _strnicmp
#else
#define FLUID_STRNCASECMP         strncasecmp
#endif


#define fluid_clip(_val, _min, _max) \
{ (_val) = ((_val) < (_min))? (_min) : (((_val) > (_max))? (_max) : (_val)); }

#if WITH_FTS
#define FLUID_PRINTF                 post
#define FLUID_FLUSH()
#else
#define FLUID_PRINTF                 printf
#define FLUID_FLUSH()                fflush(stdout)
#endif

/* People who want to reduce the size of the may do this by entirely
 * removing the logging system. This will cause all log messages to
 * be discarded at compile time, allowing to save about 80 KiB for
 * the compiled binary.
 */
#if 0
#define FLUID_LOG                    (void)sizeof
#else
#define FLUID_LOG                    fluid_log
#endif

<<<<<<< HEAD
#ifdef DEBUG
=======
#ifndef M_PI
#define M_PI 3.1415926535897932384626433832795
#endif

#ifndef M_LN2
#define M_LN2 0.69314718055994530941723212145818
#endif

#ifndef M_LN10
#define M_LN10 2.3025850929940456840179914546844
#endif

#ifdef DEBUG && !defined(NDEBUG)
>>>>>>> 56a45075
#define FLUID_ASSERT(a) g_assert(a)
#else
#define FLUID_ASSERT(a)
#endif

#define FLUID_LIKELY G_LIKELY
#define FLUID_UNLIKELY G_UNLIKELY

/* Misc */
#if defined(__INTEL_COMPILER)
#define FLUID_RESTRICT restrict
#elif defined(__clang__) || defined(__GNUC__) || defined(__GNUG__)
#define FLUID_RESTRICT __restrict__
#elif defined(_MSC_VER) && _MSC_VER >= 1400
#define FLUID_RESTRICT __restrict
#else
#warning "Dont know how this compiler handles restrict pointers, refuse to use them."
#define FLUID_RESTRICT
#endif

#define FLUID_N_ELEMENTS(struct)  (sizeof (struct) / sizeof (struct[0]))
#define FLUID_MEMBER_SIZE(struct, member)  ( sizeof (((struct *)0)->member) )


#define fluid_return_if_fail(cond) \
if(cond) \
    ; \
else \
    return

#define fluid_return_val_if_fail(cond, val) \
 fluid_return_if_fail(cond) (val)


#endif /* _FLUIDSYNTH_PRIV_H */<|MERGE_RESOLUTION|>--- conflicted
+++ resolved
@@ -275,23 +275,7 @@
 #define FLUID_LOG                    fluid_log
 #endif
 
-<<<<<<< HEAD
-#ifdef DEBUG
-=======
-#ifndef M_PI
-#define M_PI 3.1415926535897932384626433832795
-#endif
-
-#ifndef M_LN2
-#define M_LN2 0.69314718055994530941723212145818
-#endif
-
-#ifndef M_LN10
-#define M_LN10 2.3025850929940456840179914546844
-#endif
-
 #ifdef DEBUG && !defined(NDEBUG)
->>>>>>> 56a45075
 #define FLUID_ASSERT(a) g_assert(a)
 #else
 #define FLUID_ASSERT(a)
