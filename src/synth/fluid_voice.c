--- conflicted
+++ resolved
@@ -1941,14 +1941,7 @@
     return lower_bound;
 }
 
-<<<<<<< HEAD
-int fluid_voice_set_param(fluid_voice_t *voice, int gen, fluid_real_t nrpn_value, int abs)
-=======
-
-
-
 int fluid_voice_set_param(fluid_voice_t *voice, int gen, fluid_real_t nrpn_value)
->>>>>>> daa037b0
 {
     voice->gen[gen].nrpn = nrpn_value;
     voice->gen[gen].flags = GEN_SET;
