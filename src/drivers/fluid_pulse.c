--- conflicted
+++ resolved
@@ -232,39 +232,12 @@
 
 void delete_fluid_pulse_audio_driver(fluid_audio_driver_t *p)
 {
-<<<<<<< HEAD
-  fluid_pulse_audio_driver_t* dev = (fluid_pulse_audio_driver_t*) d;
-  fluid_synth_t *synth = (fluid_synth_t *)(dev->data);
-  float *left = dev->left,
-        *right = dev->right,
-        *buf = dev->buf;
-  float* handle[2];
-  int buffer_size;
-  int err;
-  int i;
-
-  buffer_size = dev->buffer_size;
-
-  handle[0] = left;
-  handle[1] = right;
-
-  while (dev->cont)
-  {
-      FLUID_MEMSET(left, 0, buffer_size * sizeof(float));
-      FLUID_MEMSET(right, 0, buffer_size * sizeof(float));
-      
-    (*dev->callback)(synth, buffer_size, 0, NULL, 2, handle);
-
-    /* Interleave the floating point data */
-    for (i = 0; i < buffer_size; i++)
-=======
     fluid_pulse_audio_driver_t *dev = (fluid_pulse_audio_driver_t *) p;
     fluid_return_if_fail(dev != NULL);
 
     dev->cont = 0;
 
     if(dev->thread)
->>>>>>> 3da2db91
     {
         fluid_thread_join(dev->thread);
     }
@@ -327,6 +300,9 @@
 
     while(dev->cont)
     {
+        FLUID_MEMSET(left, 0, buffer_size * sizeof(float));
+        FLUID_MEMSET(right, 0, buffer_size * sizeof(float));
+
         (*dev->callback)(synth, buffer_size, 0, NULL, 2, handle);
 
         /* Interleave the floating point data */
